--- conflicted
+++ resolved
@@ -5,15 +5,12 @@
 
 [packages]
 flask = "*"
-<<<<<<< HEAD
-flask-migrate = "*"
-email-validator = "*"
-=======
 flask-sqlalchemy = "*"
 flask-restful = "*"
 werkzeug = "*"
 pytest = "*"
->>>>>>> 40c28526
+flask-migrate = "*"
+email-validator = "*"
 
 [dev-packages]
 
