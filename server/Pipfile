[[source]]
url = "https://pypi.org/simple"
verify_ssl = true
name = "pypi"

[packages]
werkzeug = "==3.1.3"
python-dotenv = "==0.20.0"
flask-migrate = "==3.1.0"
gunicorn = "==22.0.0"
phonenumbers = "==9.0.14"
<<<<<<< HEAD
psycopg2-binary = "*"
jsonschema = "*"
flask_restful = "*"
flask-cors = "*"
=======
psycopg2-binary = "==2.9.10"
flask = "==3.1.2"
flask-sqlalchemy = "==3.1.1"
flask-restful = "==0.3.10"
flask-jwt-extended = "==4.7.1"
flask-cors = "==6.0.1"
email-validator = "==2.3.0"

>>>>>>> fae7c588

[dev-packages]
pytest = "==8.2.2"
black = "==24.4.2"
pytest-cov = "==7.0.0"
flake8 = "==7.3.0"

[requires]
python_version = "3.12"<|MERGE_RESOLUTION|>--- conflicted
+++ resolved
@@ -9,12 +9,9 @@
 flask-migrate = "==3.1.0"
 gunicorn = "==22.0.0"
 phonenumbers = "==9.0.14"
-<<<<<<< HEAD
 psycopg2-binary = "*"
 jsonschema = "*"
-flask_restful = "*"
 flask-cors = "*"
-=======
 psycopg2-binary = "==2.9.10"
 flask = "==3.1.2"
 flask-sqlalchemy = "==3.1.1"
@@ -23,7 +20,6 @@
 flask-cors = "==6.0.1"
 email-validator = "==2.3.0"
 
->>>>>>> fae7c588
 
 [dev-packages]
 pytest = "==8.2.2"
