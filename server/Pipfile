--- conflicted
+++ resolved
@@ -11,12 +11,9 @@
 email-validator = "==1.1.3"
 flask-migrate = "==3.1.0"
 gunicorn = "==22.0.0"
-<<<<<<< HEAD
 flask-cors = "*"
-=======
 phonenumbers = "==9.0.14"
 psycopg2-binary = "*"
->>>>>>> 06c21c69
 
 [dev-packages]
 pytest = "==8.2.2"
@@ -24,5 +21,7 @@
 flake8 = "==7.1.0"
 pytest-cov = "*"
 
+
 [requires]
-python_version = "3.12"+python_version = "3.12"
+
