--- conflicted
+++ resolved
@@ -8,14 +8,12 @@
 gunicorn = "==22.0.0"
 
 [dev-packages]
-<<<<<<< HEAD
 pytest = "==8.2.2"
 black = "==24.4.2"
 flake8 = "==7.1.0"
-=======
 pytest = "*"
 pytest-cov = "*"
->>>>>>> d589bad5
+
 
 [requires]
 python_version = "3.12"
