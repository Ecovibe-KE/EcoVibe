--- conflicted
+++ resolved
@@ -14,11 +14,7 @@
 flask-cors = "*"
 phonenumbers = "==9.0.14"
 psycopg2-binary = "*"
-<<<<<<< HEAD
 flask-cors = "*"
-=======
-pytest = "*"
->>>>>>> faba0e86
 
 [dev-packages]
 pytest = "==8.2.2"
