# routes/auth.py

import os
import threading
from datetime import datetime, timezone, timedelta
from flask import Blueprint, request, current_app
from flask_restful import Api, Resource
from flask_jwt_extended import (
    jwt_required,
    get_jwt_identity,
    get_jwt,
    create_access_token,
)
from sqlalchemy.exc import SQLAlchemyError
from models import db
from models.user import User, AccountStatus
from models.token import Token
from utils.token import create_refresh_token_for_user
from utils.mail_templates import send_reset_email
from utils.password import _is_valid_password
from utils.mail_templates import send_verification_email


# Blueprint for auth endpoints
auth_bp = Blueprint("auth", __name__)
api = Api(auth_bp)


class VerifyResource(Resource):
    """Confirm account verification token and activate user."""

    @jwt_required()
    def post(self):
        try:
            user_id = int(get_jwt_identity())
            claims = get_jwt()
        except Exception:
            print("error Exception")
            return {
                "status": "error",
                "message": "Invalid or expired token",
                "data": None,
            }, 401

        if claims.get("purpose") != "account_verification":

            print("error account_verification")
            return {
                "status": "error",
                "message": "Invalid token purpose",
                "data": None,
            }, 400

        user = User.query.get(user_id)
        if not user:
            print("error User not found")
            return {
                "status": "error",
                "message": "User not found",
                "data": None,
            }, 404

        if user.account_status == AccountStatus.ACTIVE:
            return {
                "status": "success",
                "message": "Account already verified",
                "data": {},
            }, 200

        user.account_status = AccountStatus.ACTIVE
        db.session.commit()

        return {
            "status": "success",
            "message": "Account verified successfully",
            "data": {},
        }, 200


class LoginResource(Resource):
    """Authenticate credentials and return access + refresh tokens."""

    def post(self):
        data = request.get_json(silent=True) or {}
        email = (data.get("email") or "").strip().lower()
        password = data.get("password")

        if not email or not password:
            return {
                "status": "error",
                "message": "Email and password are required",
                "data": None,
            }, 400

        user = User.query.filter_by(email=email).first()
        if not user or not user.check_password(password):
            return {
                "status": "error",
                "message": "Invalid credentials",
                "data": None,
            }, 401

        if user.account_status != AccountStatus.ACTIVE:
            return {
                "status": "error",
                "message": f"Account is {user.account_status.value}",
                "data": None,
            }, 403

        try:
            Token.query.filter_by(user_id=user.id).delete()
            db.session.commit()
        except Exception:
            db.session.rollback()
            return {
                "status": "error",
                "message": "Server error",
                "data": None,
            }, 500

        refresh_token = create_refresh_token_for_user(user)
        access_token = create_access_token(
            identity=str(user.id),
            additional_claims={"purpose": "auth"},
        )

        user_data = {
            "id": user.id,
            "full_name": user.full_name,
            "email": user.email,
            "industry": user.industry,
            "phone_number": user.phone_number,
            "role": user.role.value,
        }

        return {
            "status": "success",
            "message": "Login successful",
            "data": {
                "user": user_data,
                "access_token": access_token,
                "refresh_token": refresh_token,
            },
        }, 200


class RefreshResource(Resource):
    """Swap a valid refresh token for a new access token."""

    def post(self):
        data = request.get_json(silent=True) or {}
        token_value = data.get("refresh_token")

        if not token_value:
            return {
                "status": "error",
                "message": "Refresh token is required",
                "data": None,
            }, 400

        token = Token.query.filter_by(value=token_value).first()
        now = datetime.now(timezone.utc)
        if not token or not token.expiry_time or token.expiry_time <= now:
            return {
                "status": "error",
                "message": "Invalid or expired refresh token",
                "data": None,
            }, 401

        user = User.query.get(token.user_id)
        if not user:
            return {
                "status": "error",
                "message": "User not found",
                "data": None,
            }, 404

        new_access_token = create_access_token(identity=str(user.id))

        return {
            "status": "success",
            "message": "Access token refreshed",
            "data": {
                "access_token": new_access_token,
                "user": user.to_safe_dict(include_email=True, include_phone=True),
            },
        }, 200


class LogoutResource(Resource):
    """Invalidate a refresh token."""

    def post(self):
        data = request.get_json(silent=True) or {}
        token_value = data.get("refresh_token")

        if not token_value:
            return {
                "status": "error",
                "message": "Refresh token is required",
                "data": None,
            }, 400

        token = Token.query.filter_by(value=token_value).first()
        if not token:
            return {
                "status": "error",
                "message": "Invalid refresh token",
                "data": None,
            }, 401

        try:
            db.session.delete(token)
            db.session.commit()
            return {
                "status": "success",
                "message": "Logged out successfully",
                "data": {},
            }, 200
        except Exception:
            db.session.rollback()
            return {
                "status": "error",
                "message": "Server error, logout failed",
                "data": None,
            }, 500


class MeResource(Resource):
    """Return or update the current logged-in user's profile."""

    @jwt_required()
    def get(self):
        claims = get_jwt()
        if claims.get("purpose") != "auth":
            return {
                "status": "error",
                "message": "Invalid token purpose",
                "data": None,
            }, 401

        uid = int(get_jwt_identity())
        user = User.query.get_or_404(uid)

        return {
            "status": "success",
            "message": "Details retrieved successfully",
            "data": {
                "id": user.id,
                "industry": user.industry,
                "full_name": user.full_name,
                "email": user.email,
                "phone_number": user.phone_number,
                "role": user.role.value if user.role else None,
                "profile_image_url": user.profile_image_url,
                "account_status": (
                    user.account_status.value if user.account_status else None
                ),
                "created_at": user.created_at.isoformat() if user.created_at else None,
                "updated_at": user.updated_at.isoformat() if user.updated_at else None,
            },
        }, 200

    @jwt_required()
    def put(self):
        claims = get_jwt()
        if claims.get("purpose") != "auth":
            return {
                "status": "error",
                "message": "Invalid token purpose",
                "data": None,
            }, 401

        uid = int(get_jwt_identity())
        user = User.query.get_or_404(uid)
        data = request.get_json() or {}

        try:
            if "full_name" in data:
                user.full_name = data["full_name"]
            if "industry" in data:
                user.industry = data["industry"]
            if "phone_number" in data:
                user.phone_number = data["phone_number"]
            if "profile_image_url" in data:
                user.profile_image_url = data["profile_image_url"]

            db.session.commit()

            return {
                "status": "success",
                "message": "Profile updated successfully",
                "data": {
                    "id": user.id,
                    "full_name": user.full_name,
                    "email": user.email,
                    "industry": user.industry,
                    "phone_number": user.phone_number,
                    "role": user.role.value if user.role else None,
                    "profile_image_url": user.profile_image_url,
                },
            }, 200

        except ValueError as exc:
            db.session.rollback()
            return {
                "status": "error",
                "message": str(exc),
                "data": None,
            }, 400

        except SQLAlchemyError:
            db.session.rollback()
            return {
                "status": "error",
                "message": "Server error. Please try again later.",
                "data": None,
            }, 500


class ForgotPasswordResource(Resource):
    """Send a reset link to the given email (always respond the same)."""

    def post(self):
        data = request.get_json(silent=True) or {}
        email_raw = (data.get("email") or "").strip().lower()

        if not email_raw:
            return {
                "status": "error",
                "message": "Email is required",
                "data": None,
            }, 400

        user = User.query.filter_by(email=email_raw).first()

        if not user:
            return {
                "status": "success",
                "message": ("If this email is registered, a reset link has been sent"),
                "data": None,
            }, 200

        try:
            reset_token = create_access_token(
                identity=str(user.id),
                expires_delta=timedelta(minutes=30),
                additional_claims={"purpose": "password_reset"},
            )

<<<<<<< HEAD
            frontend_url = os.getenv("VITE_SERVER_BASE_URL", "http://localhost:5173")
=======
            frontend_url = os.getenv("FLASK_VITE_FRONTEND_URL", "http://localhost:5173")
>>>>>>> 549dd0a0
            reset_link = f"{frontend_url}/reset-password?token={reset_token}"

            threading.Thread(
                target=send_reset_email,
                args=(user.email, user.full_name, reset_link),
                daemon=True,
            ).start()

            return {
                "status": "success",
                "message": "If this email is registered, a reset link has been sent",
                "data": {},
            }, 200

        except Exception:
            current_app.logger.exception("Error sending reset email")
            return {
                "status": "error",
                "message": "Server error. Please try again later.",
                "data": None,
            }, 500


class ResetPasswordResource(Resource):
    """Set a new password after verifying reset token."""

    @jwt_required()
    def post(self):
        claims = get_jwt()
        if claims.get("purpose") != "password_reset":
            return {
                "status": "error",
                "message": "Invalid token purpose",
                "data": None,
            }, 400

        uid = int(get_jwt_identity())
        user = User.query.get(uid)
        if not user:
            return {
                "status": "error",
                "message": "User not found",
                "data": None,
            }, 404

        data = request.get_json(silent=True) or {}
        new_password = data.get("new_password")

        if not new_password:
            return {
                "status": "error",
                "message": "New password is required",
                "data": None,
            }, 400

        if not _is_valid_password(new_password):
            return {
                "status": "error",
                "message": (
                    "Password must have at least 8 characters, "
                    "one uppercase letter, and one digit."
                ),
                "data": None,
            }, 400

        try:
            Token.query.filter_by(user_id=user.id).delete()
            user.set_password(new_password)
            db.session.commit()

            return {
                "status": "success",
                "message": "Password reset successful",
                "data": {},
            }, 200

        except Exception:
            db.session.rollback()
            return {
                "status": "error",
                "message": "Server error. Please try again later.",
                "data": None,
            }, 500


class ChangePasswordResource(Resource):
    """Change password for logged-in user."""

    @jwt_required()
    def post(self):
        claims = get_jwt()
        if claims.get("purpose") != "auth":
            return {
                "status": "error",
                "message": "Invalid token purpose",
                "data": None,
            }, 401

        uid = int(get_jwt_identity())
        user = User.query.get(uid)
        if not user:
            return {
                "status": "error",
                "message": "User not found",
                "data": None,
            }, 404

        data = request.get_json(silent=True) or {}
        current_password = data.get("current_password")
        new_password = data.get("new_password")

        if not current_password or not new_password:
            return {
                "status": "error",
                "message": "Current and new password are required",
                "data": None,
            }, 400

        if not user.check_password(current_password):
            return {
                "status": "error",
                "message": "Current password is incorrect",
                "data": None,
            }, 401

        if not _is_valid_password(new_password):
            return {
                "status": "error",
                "message": (
                    "Password must have at least 8 characters, "
                    "one uppercase letter, and one digit."
                ),
                "data": None,
            }, 400

        try:
            Token.query.filter_by(user_id=user.id).delete()
            user.set_password(new_password)
            db.session.commit()

            return {
                "status": "success",
                "message": "Password changed successfully",
                "data": {},
            }, 200

        except Exception:
            db.session.rollback()
            return {
                "status": "error",
                "message": "Server error. Please try again later.",
                "data": None,
            }, 500


class ResendVerificationResource(Resource):
    """Resend the account verification link if account is not active."""

    def post(self):
        data = request.get_json(silent=True) or {}
        email = (data.get("email") or "").strip().lower()

        if not email:
            return {
                "status": "error",
                "message": "Email is required",
                "data": None,
            }, 400

        user = User.query.filter_by(email=email).first()

        # Always return success response to avoid leaking user status
        if not user or user.account_status == AccountStatus.ACTIVE:
            return {
                "status": "success",
                "message": (
                    "If this account is not verified, an activation link will be sent."
                ),
                "data": {},
            }, 200

        try:
            verify_token = create_access_token(
                identity=str(user.id),
                expires_delta=timedelta(hours=24),
                additional_claims={"purpose": "account_verification"},
            )

            frontend_url = os.getenv("VITE_SERVER_BASE_URL", "http://localhost:5173")
            verify_link = f"{frontend_url}/verify-account?token={verify_token}"

            threading.Thread(
                target=send_verification_email,
                args=(user.email, user.full_name, verify_link),
                daemon=True,
            ).start()

            return {
                "status": "success",
                "message": (
                    "If this account is not verified, an activation link will be sent."
                ),
                "data": {},
            }, 200

        except Exception:
            current_app.logger.exception("Error sending verification email")
            return {
                "status": "error",
                "message": "Server error. Please try again later.",
                "data": None,
            }, 500


# register routes on blueprint
api.add_resource(VerifyResource, "/verify")
api.add_resource(LoginResource, "/login")
api.add_resource(LogoutResource, "/logout")
api.add_resource(RefreshResource, "/refresh")
api.add_resource(MeResource, "/me")
api.add_resource(ForgotPasswordResource, "/forgot-password")
api.add_resource(ResetPasswordResource, "/reset-password")
api.add_resource(ChangePasswordResource, "/change-password")<|MERGE_RESOLUTION|>--- conflicted
+++ resolved
@@ -348,11 +348,7 @@
                 additional_claims={"purpose": "password_reset"},
             )
 
-<<<<<<< HEAD
             frontend_url = os.getenv("VITE_SERVER_BASE_URL", "http://localhost:5173")
-=======
-            frontend_url = os.getenv("FLASK_VITE_FRONTEND_URL", "http://localhost:5173")
->>>>>>> 549dd0a0
             reset_link = f"{frontend_url}/reset-password?token={reset_token}"
 
             threading.Thread(
