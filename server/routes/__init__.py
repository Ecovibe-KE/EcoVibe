--- conflicted
+++ resolved
@@ -1,10 +1,6 @@
-<<<<<<< HEAD
-# __init__.py
 from .contact import *
-=======
 from .user import user_bp
 
 
 def register_routes(app):
-    app.register_blueprint(user_bp, url_prefix="/api")
->>>>>>> 06c21c69
+    app.register_blueprint(user_bp, url_prefix="/api")