--- conflicted
+++ resolved
@@ -100,11 +100,7 @@
     """
     try:
         service = Service.query.filter(
-<<<<<<< HEAD
-            Service.id == id, Service.is_deleted is False
-=======
             Service.id == id, Service.is_deleted.is_(False)
->>>>>>> e7f16a56
         ).first()
         if not service:
             raise NotFound(f"Service with ID {id} not found")
