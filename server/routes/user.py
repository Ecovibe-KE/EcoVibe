import os
import threading
from datetime import timedelta

from flask import Blueprint, request, jsonify, current_app
from sqlalchemy.exc import IntegrityError
from flask_jwt_extended import create_access_token
from email_validator import validate_email, EmailNotValidError

from models import db
from models.user import User, AccountStatus
from utils.mail_templates import send_verification_email
from utils.password import _is_valid_password

user_bp = Blueprint("user", __name__)


@user_bp.route("/register", methods=["POST"])
def register_user():
    payload = request.get_json(silent=True)

    # Reject if body is missing or malformed JSON
    if payload is None:
        return (
            jsonify(
                {
                    "status": "error",
                    "message": "Invalid JSON format",
                    "data": None,
                }
            ),
            400,
        )

    # Extract + sanitize fields
    full_name = str(payload.get("full_name", "")).strip()
    email_raw = str(payload.get("email", "")).strip()
    password = payload.get("password")
    industry = str(payload.get("industry", "")).strip()
    phone_number = str(payload.get("phone_number", "")).strip()

    # Validate required fields individually
    if not full_name:
        return (
            jsonify(
                {
                    "status": "error",
                    "message": "full_name cannot be empty",
                    "data": None,
                }
            ),
            400,
        )
    if not industry:
        return (
            jsonify(
                {
                    "status": "error",
                    "message": "industry cannot be empty",
                    "data": None,
                }
            ),
            400,
        )
    if not phone_number:
        return (
            jsonify(
                {
                    "status": "error",
                    "message": "phone_number cannot be empty",
                    "data": None,
                }
            ),
            400,
        )

    # Validate password strength
    if not _is_valid_password(password):
        return (
            jsonify(
                {
                    "status": "error",
                    "message": "Password must have at least 8 chars, "
                    "one uppercase, one digit.",
                    "data": None,
                }
            ),
            400,
        )

    # Validate email format
    try:
        email = validate_email(email_raw).email.lower()
    except EmailNotValidError:
        return (
            jsonify(
                {
                    "status": "error",
                    "message": "The email address is not valid.",
                    "data": None,
                }
            ),
            400,
        )

    try:
        # Check for duplicate email/phone before creating user
        if User.query.filter_by(email=email).first():
            return (
                jsonify(
                    {
                        "status": "error",
                        "message": "Email already exists",
                        "data": None,
                    }
                ),
                409,
            )
        if User.query.filter_by(phone_number=phone_number).first():
            return (
                jsonify(
                    {
                        "status": "error",
                        "message": "Phone number already exists",
                        "data": None,
                    }
                ),
                409,
            )

        # Create + persist user
        user = User(
            full_name=full_name,
            email=email,
            industry=industry,
            phone_number=phone_number,
            account_status=AccountStatus.INACTIVE,
        )
        user.set_password(password)
        db.session.add(user)
        db.session.commit()

        # Create JWT token for verification link
        verification_token = create_access_token(
            identity=str(user.id),
            expires_delta=timedelta(hours=24),
            additional_claims={"purpose": "account_verification"},
        )

        # Build link for frontend verify page
<<<<<<< HEAD
        frontend_url = os.getenv("VITE_FRONTEND_URL", "http://localhost:5177")
=======
        frontend_url = os.getenv("FLASK_CLIENT_URL", "http://localhost:5173")
>>>>>>> 3608bf46
        verify_link = f"{frontend_url}/verify?token={verification_token}"

        # Send email in background thread (non-blocking)
        threading.Thread(
            target=send_verification_email,
            args=(user.email, user.full_name, verify_link),
            daemon=True,
        ).start()

        return (
            jsonify(
                {
                    "status": "success",
                    "message": "Registration successful. Please check your email "
                    "to verify your account.",
                    "data": user.to_safe_dict(
                        include_email=True,
                        include_phone=True,
                    ),
                }
            ),
            201,
        )

    except ValueError as e:
        # Catch custom validation errors
        db.session.rollback()
        return jsonify({"status": "error", "message": str(e), "data": None}), 400
    except IntegrityError as e:
        db.session.rollback()
        current_app.logger.exception("IntegrityError while registering user")

        constraint = getattr(getattr(e.orig, "diag", None), "constraint_name", "")

        error_messages = {
            "uq_user_email": "Email already exists",
            "uq_user_phone_number": "Phone number already exists",
        }

        if constraint in error_messages:
            return (
                jsonify(
                    {
                        "status": "error",
                        "message": error_messages[constraint],
                        "data": None,
                    }
                ),
                409,
            )

        return (
            jsonify(
                {
                    "status": "error",
                    "message": str(e),
                    "data": None,
                }
            ),
            400,
        )

    except IntegrityError:
        # Extra safeguard for race conditions on duplicates
        db.session.rollback()
        return (
            jsonify(
                {
                    "status": "error",
                    "message": "Email or phone number already exists.",
                    "data": None,
                }
            ),
            409,
        )

    except Exception:
        # Unexpected issues (DB down, etc.)
        db.session.rollback()
        current_app.logger.exception("Unexpected error during registration")
        return (
            jsonify(
                {
                    "status": "error",
                    "message": "Server error",
                    "data": None,
                }
            ),
            500,
        )<|MERGE_RESOLUTION|>--- conflicted
+++ resolved
@@ -148,11 +148,7 @@
         )
 
         # Build link for frontend verify page
-<<<<<<< HEAD
         frontend_url = os.getenv("VITE_FRONTEND_URL", "http://localhost:5177")
-=======
-        frontend_url = os.getenv("FLASK_CLIENT_URL", "http://localhost:5173")
->>>>>>> 3608bf46
         verify_link = f"{frontend_url}/verify?token={verification_token}"
 
         # Send email in background thread (non-blocking)
