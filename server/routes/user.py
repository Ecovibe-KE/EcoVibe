--- conflicted
+++ resolved
@@ -115,23 +115,9 @@
             400,
         )
 
-<<<<<<< HEAD
-    except ValueError as e:
-        db.session.rollback()
-        return jsonify({"status": "error", "message": str(e), "data": None}), 400
-    except IntegrityError as e:
-        db.session.rollback()
-        current_app.logger.exception("IntegrityError while registering user")
-
-        constraint = getattr(getattr(e.orig, "diag", None), "constraint_name", "")
-
-        if constraint in {"uq_user_email", "uq_user_phone_number"}:
-            field = "Email" if "email" in constraint else "Phone number"
-=======
     try:
         # Check for duplicate email/phone before creating user
         if User.query.filter_by(email=email).first():
->>>>>>> fae7c588
             return (
                 jsonify(
                     {
@@ -142,9 +128,6 @@
                 ),
                 409,
             )
-<<<<<<< HEAD
-
-=======
         if User.query.filter_by(phone_number=phone_number).first():
             return (
                 jsonify(
@@ -205,6 +188,26 @@
     except ValueError as e:
         # Catch custom validation errors
         db.session.rollback()
+        return jsonify({"status": "error", "message": str(e), "data": None}), 400
+    except IntegrityError as e:
+        db.session.rollback()
+        current_app.logger.exception("IntegrityError while registering user")
+
+        constraint = getattr(getattr(e.orig, "diag", None), "constraint_name", "")
+
+        if constraint in {"uq_user_email", "uq_user_phone_number"}:
+            field = "Email" if "email" in constraint else "Phone number"
+            return (
+                jsonify(
+                    {
+                        "status": "error",
+                        "message": f"{field} already exists.",
+                        "data": None,
+                    }
+                ),
+                409,
+            )
+
         return (
             jsonify(
                 {
@@ -234,7 +237,6 @@
         # Unexpected issues (DB down, etc.)
         db.session.rollback()
         current_app.logger.exception("Unexpected error during registration")
->>>>>>> fae7c588
         return (
             jsonify(
                 {
