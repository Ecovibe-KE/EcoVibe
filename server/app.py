--- conflicted
+++ resolved
@@ -1,11 +1,8 @@
 from flask import Flask
 
 app = Flask(__name__)
+app.config.from_prefixed_env()
 
-<<<<<<< HEAD
-=======
-app.config.from_prefixed_env()
->>>>>>> 8dd98bc1
 
 @app.route("/")
 def home():
