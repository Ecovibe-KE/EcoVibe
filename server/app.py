from flask import Flask
<<<<<<< HEAD
from flask_sqlalchemy import SQLAlchemy
from flask_migrate import Migrate
from routes import register_routes
import os

db = SQLAlchemy()
migrate = Migrate()
=======
import os
from .models import db  # SQLAlchemy instance
from flask_restful import Api
from .routes.user import Register

>>>>>>> 40c28526

def create_app():
    app = Flask(__name__)

<<<<<<< HEAD
    app.config.from_prefixed_env()

    db.init_app(app)
    migrate.init_app(app, db)

    register_routes(app)

    return app
=======
    # Configure DB URL
    database_url = os.getenv("DATABASE_URL")
    if database_url:
        app.config["SQLALCHEMY_DATABASE_URI"] = database_url
    else:
        app.config["SQLALCHEMY_DATABASE_URI"] = "sqlite:////home/edith/Ecovibe/EcoVibe/server/app.db"
    app.config["SQLALCHEMY_TRACK_MODIFICATIONS"] = False

    # Init extensions
    db.init_app(app)
    api = Api(app)
    api.add_resource(Register, "/api/register")

    @app.route("/")
    def home():
        return "EcoVibe Completed Website!"

    with app.app_context():
        db.create_all()

    return app


app = create_app()
>>>>>>> 40c28526

if __name__ == "__main__":
    app = create_app()
    app.run(host="0.0.0.0", port=int(os.getenv("PORT", 5000)))<|MERGE_RESOLUTION|>--- conflicted
+++ resolved
@@ -1,5 +1,4 @@
 from flask import Flask
-<<<<<<< HEAD
 from flask_sqlalchemy import SQLAlchemy
 from flask_migrate import Migrate
 from routes import register_routes
@@ -7,18 +6,10 @@
 
 db = SQLAlchemy()
 migrate = Migrate()
-=======
-import os
-from .models import db  # SQLAlchemy instance
-from flask_restful import Api
-from .routes.user import Register
-
->>>>>>> 40c28526
 
 def create_app():
     app = Flask(__name__)
 
-<<<<<<< HEAD
     app.config.from_prefixed_env()
 
     db.init_app(app)
@@ -27,23 +18,6 @@
     register_routes(app)
 
     return app
-=======
-    # Configure DB URL
-    database_url = os.getenv("DATABASE_URL")
-    if database_url:
-        app.config["SQLALCHEMY_DATABASE_URI"] = database_url
-    else:
-        app.config["SQLALCHEMY_DATABASE_URI"] = "sqlite:////home/edith/Ecovibe/EcoVibe/server/app.db"
-    app.config["SQLALCHEMY_TRACK_MODIFICATIONS"] = False
-
-    # Init extensions
-    db.init_app(app)
-    api = Api(app)
-    api.add_resource(Register, "/api/register")
-
-    @app.route("/")
-    def home():
-        return "EcoVibe Completed Website!"
 
     with app.app_context():
         db.create_all()
@@ -52,7 +26,6 @@
 
 
 app = create_app()
->>>>>>> 40c28526
 
 if __name__ == "__main__":
     app = create_app()
