--- conflicted
+++ resolved
@@ -65,7 +65,6 @@
     register_routes(app)
 
     # CORs setup
-<<<<<<< HEAD
     netlify_pr_regex = r"^https:\/\/deploy-preview-\d+--ecovibe-develop\.netlify\.app$"
     firebase_pr_regex = r"^https:\/\/pr-\d+-.*\.web\.app$"
     dynamic_pr_cors_origins = [
@@ -75,15 +74,7 @@
     origins = (
         os.getenv("FLASK_CORS_ALLOWED_ORIGINS").split(",") + dynamic_pr_cors_origins
     )
-    CORS(app, resources={r"/api/*": {"origins": origins}}, supports_credentials=True)
-=======
-    origins = os.getenv("FLASK_CORS_ALLOWED_ORIGINS", "").split(",")
-    CORS(
-        app,
-        resources={r"/api/*": {"origins": origins}, r"/verify": {"origins": origins}},
-        supports_credentials=True,
-    )
->>>>>>> 02b829e3
+    CORS(app, resources={r"/api/*": {"origins": origins}, r"/verify": {"origins": origins}}, supports_credentials=True)
     return app
 
 
