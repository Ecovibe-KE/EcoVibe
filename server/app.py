--- conflicted
+++ resolved
@@ -65,13 +65,6 @@
     register_routes(app)
 
     # CORs setup
-<<<<<<< HEAD
-    origins = os.getenv("FLASK_CORS_ALLOWED_ORIGINS", "").split(",")
-    CORS(app, resources={
-        r"/api/*": {"origins": origins},
-        r"/verify": {"origins": origins}
-    }, supports_credentials=True)
-=======
     netlify_pr_regex = r"^https:\/\/deploy-preview-\d+--ecovibe-develop\.netlify\.app$"
     firebase_pr_regex = r"^https:\/\/pr-\d+-.*\.web\.app$"
     dynamic_pr_cors_origins = [
@@ -86,7 +79,6 @@
         resources={r"/api/*": {"origins": origins}, r"/verify": {"origins": origins}},
         supports_credentials=True,
     )
->>>>>>> 3608bf46
     return app
 
 
