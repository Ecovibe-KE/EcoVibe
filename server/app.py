from flask import Flask, jsonify
from flask_migrate import Migrate
from flask_cors import CORS
from routes import register_routes
from models import db
from dotenv import load_dotenv
import os
from flask_jwt_extended import JWTManager
import re
from datetime import timedelta

load_dotenv()

migrate = Migrate()
jwt = JWTManager()


def create_app(config_name="development"):
    """
    Create and configure a Flask application instance.
    """
    app = Flask(__name__)
    if config_name == "testing":
        app.config["SQLALCHEMY_DATABASE_URI"] = os.getenv(
            "FLASK_TEST_SQLALCHEMY_DATABASE_URI"
        )
        app.config["TESTING"] = True

    else:
        app.config.from_prefixed_env()

<<<<<<< HEAD
    # TESTING
    print(f"Connected to DB: {app.config['SQLALCHEMY_DATABASE_URI']}")

    # Load  Jwt secret key
=======
    # Load JWT secret key
>>>>>>> 63dd18a5
    app.config["JWT_SECRET_KEY"] = os.getenv("FLASK_JWT_SECRET_KEY", "super-secret")
    app.config["JWT_ACCESS_TOKEN_EXPIRES"] = timedelta(minutes=240)
    app.config["JWT_REFRESH_TOKEN_EXPIRES"] = timedelta(days=7)

    # Init extensions
    db.init_app(app)
    migrate.init_app(app, db)
    jwt.init_app(app)

    # ---------------------------
    # JWT error handlers
    # ---------------------------

    @jwt.expired_token_loader
    def expired_token_callback(jwt_header, jwt_payload):
        return (
            jsonify({"status": "error", "message": "Token has expired", "data": None}),
            401,
        )

    @jwt.invalid_token_loader
    def invalid_token_callback(reason):
        return (
            jsonify(
                {"status": "error", "message": f"Invalid token: {reason}", "data": None}
            ),
            401,
        )

    @jwt.unauthorized_loader
    def missing_token_callback(reason):
        return (
            jsonify(
                {"status": "error", "message": f"Missing token: {reason}", "data": None}
            ),
            401,
        )

    from models import (
        blog,
        booking,
        comment,
        document,
        invoice,
        newsletter_subscriber,
        payment,
        service,
        ticket_message,
        ticket,
        token,
        user,
    )

    # Register Blueprints
    register_routes(app)

    # CORs setup
    netlify_pr_regex = r"^https:\/\/deploy-preview-\d+--ecovibe-develop\.netlify\.app$"
    firebase_pr_regex = r"^https:\/\/pr-\d+-.*\.web\.app$"
    dynamic_pr_cors_origins = [
        re.compile(netlify_pr_regex),
        re.compile(firebase_pr_regex),
    ]
    origins = (
        os.getenv("FLASK_CORS_ALLOWED_ORIGINS").split(",") + dynamic_pr_cors_origins
    )
    CORS(
        app,
        resources={r"/api/*": {"origins": origins}, r"/verify": {"origins": origins}},
        supports_credentials=True,
    )
    return app


if __name__ == "__main__":
    app = create_app()
    app.run(host="0.0.0.0", port=int(os.getenv("PORT", 5555)))<|MERGE_RESOLUTION|>--- conflicted
+++ resolved
@@ -29,14 +29,7 @@
     else:
         app.config.from_prefixed_env()
 
-<<<<<<< HEAD
-    # TESTING
-    print(f"Connected to DB: {app.config['SQLALCHEMY_DATABASE_URI']}")
-
-    # Load  Jwt secret key
-=======
     # Load JWT secret key
->>>>>>> 63dd18a5
     app.config["JWT_SECRET_KEY"] = os.getenv("FLASK_JWT_SECRET_KEY", "super-secret")
     app.config["JWT_ACCESS_TOKEN_EXPIRES"] = timedelta(minutes=240)
     app.config["JWT_REFRESH_TOKEN_EXPIRES"] = timedelta(days=7)
