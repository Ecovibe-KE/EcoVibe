--- conflicted
+++ resolved
@@ -56,10 +56,6 @@
     register_routes(app)
     origins = os.getenv("FLASK_CORS_ALLOWED_ORIGINS").split(",")
     CORS(app, resources={r"/api/*": {"origins": origins}}, supports_credentials=True)
-<<<<<<< HEAD
-
-=======
->>>>>>> faba0e86
     return app
 
 
