--- conflicted
+++ resolved
@@ -51,15 +51,9 @@
             "role": self.role.value,
             "account_status": self.account_status.value,
             "industry": self.industry,
-<<<<<<< HEAD
             "created_at": self.created_at.isoformat() if self.created_at else None,
             "updated_at": self.updated_at.isoformat() if self.updated_at else None,
             "profile_image_url": self.profile_image_url,
-=======
-            "created_at": self.created_at.isoformat() + "Z" if self.created_at else None,
-            "updated_at": self.updated_at.isoformat() + "Z" if self.updated_at else None,
-            "profile_image": self.profile_image,
->>>>>>> 40c28526
         }
 
 
