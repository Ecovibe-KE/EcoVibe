--- conflicted
+++ resolved
@@ -210,7 +210,57 @@
     return send_email(to_email, subject, body, is_html=True)
 
 
-<<<<<<< HEAD
+def send_invitation_email(
+    recipient_email, recipient_name, invitation_link, invited_by, temp_password
+):
+    """Send user invitation email"""
+    subject = "You've been invited to join our platform"
+
+    html_content = f"""
+    <!DOCTYPE html>
+    <html>
+    <head>
+        <style>
+            body {{ font-family: Arial, sans-serif; line-height: 1.6; }}
+            .container {{
+                max-width: 600px;
+                margin: 0 auto;
+                padding: 20px;
+            }}
+            .button {{
+                background-color: #007bff;
+                color: white;
+                padding: 12px 24px;
+                text-decoration: none;
+                border-radius: 4px;
+                display: inline-block;
+            }}
+        </style>
+    </head>
+    <body>
+        <div class="container">
+            <h2>Welcome to Our Platform!</h2>
+            <p>Hello {recipient_name},</p>
+            <p>You have been invited by {invited_by} to join our platform.</p>
+            <p>
+                Please click the button below to set your password and
+                activate your account:
+            </p>
+            <p>
+                <a href="{invitation_link}" class="button">Set Your Password</a>
+            </p>
+            <p>
+                Use the following temporary password:
+                <strong>{temp_password}</strong>
+            </p>
+            <p><small>This invitation link will expire in 24 hours.</small></p>
+        </div>
+    </body>
+    </html>
+    """
+    return send_email(recipient_email, subject, html_content, is_html=True)
+
+
 def send_newsletter_email(
     to_email,
     subject,
@@ -338,55 +388,4 @@
 </html>
     """
 
-    return send_email(to_email, subject, body, is_html=True)
-=======
-def send_invitation_email(
-    recipient_email, recipient_name, invitation_link, invited_by, temp_password
-):
-    """Send user invitation email"""
-    subject = "You've been invited to join our platform"
-
-    html_content = f"""
-    <!DOCTYPE html>
-    <html>
-    <head>
-        <style>
-            body {{ font-family: Arial, sans-serif; line-height: 1.6; }}
-            .container {{
-                max-width: 600px;
-                margin: 0 auto;
-                padding: 20px;
-            }}
-            .button {{
-                background-color: #007bff;
-                color: white;
-                padding: 12px 24px;
-                text-decoration: none;
-                border-radius: 4px;
-                display: inline-block;
-            }}
-        </style>
-    </head>
-    <body>
-        <div class="container">
-            <h2>Welcome to Our Platform!</h2>
-            <p>Hello {recipient_name},</p>
-            <p>You have been invited by {invited_by} to join our platform.</p>
-            <p>
-                Please click the button below to set your password and
-                activate your account:
-            </p>
-            <p>
-                <a href="{invitation_link}" class="button">Set Your Password</a>
-            </p>
-            <p>
-                Use the following temporary password:
-                <strong>{temp_password}</strong>
-            </p>
-            <p><small>This invitation link will expire in 24 hours.</small></p>
-        </div>
-    </body>
-    </html>
-    """
-    return send_email(recipient_email, subject, html_content, is_html=True)
->>>>>>> 02b829e3
+    return send_email(to_email, subject, body, is_html=True)