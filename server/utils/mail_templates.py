--- conflicted
+++ resolved
@@ -253,19 +253,11 @@
 
             <p>Your password is:</p>
             <div class="password-box">{password}</div>
-<<<<<<< HEAD
-            <p>Please click the button below to set your password and
+            <p>Please click the button below to activate
             activate your account:</p>
             <p>
                 <a href="{invitation_link}" class="button-password">
                 Set Your Password</a>
-=======
-            <p>Please click the button below to activate
-            activate your account:</p>
-            <p>
-                <a href="{invitation_link}" class="button-password">
-                Activate Account</a>
->>>>>>> e7f16a56
             </p>
             <p>Reset password after login</p>
             <p><small>This invitation link will expire in 24 hours.</small></p>
