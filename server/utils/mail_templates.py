--- conflicted
+++ resolved
@@ -211,7 +211,6 @@
 
     return send_email(to_email, subject, body, is_html=True)
 
-<<<<<<< HEAD
 def send_invitation_email(recipient_email, recipient_name, invitation_link, invited_by):
     """Send user invitation email"""
     subject = "You've been invited to join our platform"
@@ -254,19 +253,10 @@
     status_text = status.upper()
 
     html_content = f"""
-=======
-
-def send_reset_email(to_email, user_name, reset_link):
-    """Send password reset email to a user"""
-    subject = "Reset Your EcoVibe Account Password"
-
-    body = f"""
->>>>>>> 3608bf46
     <!DOCTYPE html>
     <html>
     <head>
         <style>
-<<<<<<< HEAD
             body {{ 
                 font-family: 'Arial', sans-serif; 
                 line-height: 1.6; 
@@ -328,50 +318,11 @@
                 padding-top: 20px;
                 border-top: 1px solid #e9ecef;
                 color: #6c757d;
-=======
-            body {{
-                font-family: Arial, sans-serif;
-                line-height: 1.6;
-                color: #333;
-            }}
-            .header {{
-                background-color: #37B137;
-                color: white;
-                padding: 20px;
-                text-align: center;
-            }}
-            .content {{
-                padding: 20px;
-            }}
-            .button {{
-                display: inline-block;
-                padding: 12px 24px;
-                font-size: 16px;
-                background-color: #37B137;
-                color: white !important;
-                text-decoration: none;
-                border-radius: 6px;
-                font-weight: bold;
-            }}
-            .footer {{
-                text-align: center;
-                padding: 20px;
-                font-size: 12px;
-                color: #666;
-            }}
-            .link-box {{
-                margin-top: 20px;
-                padding: 10px;
-                border: 1px solid #ddd;
-                background-color: #f9f9f9;
-                word-wrap: break-word;
->>>>>>> 3608bf46
                 font-size: 14px;
             }}
         </style>
     </head>
     <body>
-<<<<<<< HEAD
         <div class="container">
             <div class="header">
                 <h1>💰 MPESA Payment Notification</h1>
@@ -415,53 +366,17 @@
                     <p>&copy; {datetime.now().year} Your Company Name. All rights reserved.</p>
                 </div>
             </div>
-=======
-        <div class="header">
-            <h1>Reset Your Password</h1>
-        </div>
-        <div class="content">
-            <p>Dear {user_name},</p>
-            <p>We received a request to reset your EcoVibe account password.
-            You can reset it by clicking the button below:</p>
-
-            <p style="text-align:center;">
-                <a href="{reset_link}" class="button">Reset Password</a>
-            </p>
-
-            <p>This link will expire in 30 minutes.</p>
-
-            <p>If the button above doesn’t work, copy and paste this link
-            into your browser:</p>
-            <div class="link-box">{reset_link}</div>
-
-            <p>If you did not request a password reset, you can safely ignore
-            this email.</p>
-        </div>
-        <div class="footer">
-            <p>This is an automated message. Please do not reply.</p>
->>>>>>> 3608bf46
         </div>
     </body>
     </html>
     """
 
-<<<<<<< HEAD
     send_email(recipient_email, subject, html_content)
 
 
 def send_mpesa_stk_push_initiated_email(recipient_email, recipient_name, transaction_data):
     """Send email when STK push is initiated"""
     subject = "MPESA Payment Request Sent"
-=======
-    return send_email(to_email, subject, body, is_html=True)
-
-
-def send_invitation_email(
-    recipient_email, recipient_name, invitation_link, invited_by, temp_password
-):
-    """Send user invitation email"""
-    subject = "You've been invited to join our platform"
->>>>>>> 3608bf46
 
     html_content = f"""
     <!DOCTYPE html>
@@ -469,7 +384,6 @@
     <head>
         <style>
             body {{ font-family: Arial, sans-serif; line-height: 1.6; }}
-<<<<<<< HEAD
             .container {{ max-width: 600px; margin: 0 auto; padding: 20px; }}
             .header {{ background-color: #007bff; color: white; padding: 20px; text-align: center; }}
             .content {{ background: white; padding: 20px; }}
@@ -480,26 +394,10 @@
                 margin: 20px 0;
             }}
             .footer {{ text-align: center; margin-top: 20px; color: #6c757d; }}
-=======
-            .container {{
-                max-width: 600px;
-                margin: 0 auto;
-                padding: 20px;
-            }}
-            .button {{
-                background-color: #007bff;
-                color: white;
-                padding: 12px 24px;
-                text-decoration: none;
-                border-radius: 4px;
-                display: inline-block;
-            }}
->>>>>>> 3608bf46
         </style>
     </head>
     <body>
         <div class="container">
-<<<<<<< HEAD
             <div class="header">
                 <h2>📱 MPESA Payment Request</h2>
             </div>
@@ -530,28 +428,10 @@
                     <p>This is an automated message. Do not reply to this email.</p>
                 </div>
             </div>
-=======
-            <h2>Welcome to Our Platform!</h2>
-            <p>Hello {recipient_name},</p>
-            <p>You have been invited by {invited_by} to join our platform.</p>
-            <p>
-                Please click the button below to set your password and
-                activate your account:
-            </p>
-            <p>
-                <a href="{invitation_link}" class="button">Set Your Password</a>
-            </p>
-            <p>
-                Use the following temporary password:
-                <strong>{temp_password}</strong>
-            </p>
-            <p><small>This invitation link will expire in 24 hours.</small></p>
->>>>>>> 3608bf46
         </div>
     </body>
     </html>
     """
-<<<<<<< HEAD
 
     send_email(recipient_email, subject, html_content)
 
@@ -652,7 +532,136 @@
     """
 
     send_email(recipient_email, subject, html_content)
-=======
+
+def send_reset_email(to_email, user_name, reset_link):
+    """Send password reset email to a user"""
+    subject = "Reset Your EcoVibe Account Password"
+
+    body = f"""
+    <!DOCTYPE html>
+    <html>
+    <head>
+        <style>
+            body {{
+                font-family: Arial, sans-serif;
+                line-height: 1.6;
+                color: #333;
+            }}
+            .header {{
+                background-color: #37B137;
+                color: white;
+                padding: 20px;
+                text-align: center;
+            }}
+            .content {{
+                padding: 20px;
+            }}
+            .button {{
+                display: inline-block;
+                padding: 12px 24px;
+                font-size: 16px;
+                background-color: #37B137;
+                color: white !important;
+                text-decoration: none;
+                border-radius: 6px;
+                font-weight: bold;
+            }}
+            .footer {{
+                text-align: center;
+                padding: 20px;
+                font-size: 12px;
+                color: #666;
+            }}
+            .link-box {{
+                margin-top: 20px;
+                padding: 10px;
+                border: 1px solid #ddd;
+                background-color: #f9f9f9;
+                word-wrap: break-word;
+                font-size: 14px;
+            }}
+        </style>
+    </head>
+    <body>
+        <div class="header">
+            <h1>Reset Your Password</h1>
+        </div>
+        <div class="content">
+            <p>Dear {user_name},</p>
+            <p>We received a request to reset your EcoVibe account password.
+            You can reset it by clicking the button below:</p>
+
+            <p style="text-align:center;">
+                <a href="{reset_link}" class="button">Reset Password</a>
+            </p>
+
+            <p>This link will expire in 30 minutes.</p>
+
+            <p>If the button above doesn’t work, copy and paste this link
+            into your browser:</p>
+            <div class="link-box">{reset_link}</div>
+
+            <p>If you did not request a password reset, you can safely ignore
+            this email.</p>
+        </div>
+        <div class="footer">
+            <p>This is an automated message. Please do not reply.</p>
+        </div>
+    </body>
+    </html>
+    """
+
+    return send_email(to_email, subject, body, is_html=True)
+
+
+def send_invitation_email(
+    recipient_email, recipient_name, invitation_link, invited_by, temp_password
+):
+    """Send user invitation email"""
+    subject = "You've been invited to join our platform"
+
+    html_content = f"""
+    <!DOCTYPE html>
+    <html>
+    <head>
+        <style>
+            body {{ font-family: Arial, sans-serif; line-height: 1.6; }}
+            .container {{
+                max-width: 600px;
+                margin: 0 auto;
+                padding: 20px;
+            }}
+            .button {{
+                background-color: #007bff;
+                color: white;
+                padding: 12px 24px;
+                text-decoration: none;
+                border-radius: 4px;
+                display: inline-block;
+            }}
+        </style>
+    </head>
+    <body>
+        <div class="container">
+            <h2>Welcome to Our Platform!</h2>
+            <p>Hello {recipient_name},</p>
+            <p>You have been invited by {invited_by} to join our platform.</p>
+            <p>
+                Please click the button below to set your password and
+                activate your account:
+            </p>
+            <p>
+                <a href="{invitation_link}" class="button">Set Your Password</a>
+            </p>
+            <p>
+                Use the following temporary password:
+                <strong>{temp_password}</strong>
+            </p>
+            <p><small>This invitation link will expire in 24 hours.</small></p>
+        </div>
+    </body>
+    </html>
+    """
     return send_email(recipient_email, subject, html_content, is_html=True)
 
 
@@ -783,5 +792,4 @@
 </html>
     """
 
-    return send_email(to_email, subject, body, is_html=True)
->>>>>>> 3608bf46
+    return send_email(to_email, subject, body, is_html=True)