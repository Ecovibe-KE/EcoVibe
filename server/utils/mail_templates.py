--- conflicted
+++ resolved
@@ -210,26 +210,15 @@
     return send_email(to_email, subject, body, is_html=True)
 
 
-<<<<<<< HEAD
 def send_reset_email(to_email, user_name, reset_link):
     """Send password reset email to a user"""
     subject = "Reset Your EcoVibe Account Password"
 
     body = f"""
-=======
-def send_invitation_email(
-    recipient_email, recipient_name, invitation_link, invited_by, temp_password
-):
-    """Send user invitation email"""
-    subject = "You've been invited to join our platform"
-
-    html_content = f"""
->>>>>>> 7d27012f
     <!DOCTYPE html>
     <html>
     <head>
         <style>
-<<<<<<< HEAD
             body {{
                 font-family: Arial, sans-serif;
                 line-height: 1.6;
@@ -267,7 +256,52 @@
                 background-color: #f9f9f9;
                 word-wrap: break-word;
                 font-size: 14px;
-=======
+            }}
+        </style>
+    </head>
+    <body>
+        <div class="header">
+            <h1>Reset Your Password</h1>
+        </div>
+        <div class="content">
+            <p>Dear {user_name},</p>
+            <p>We received a request to reset your EcoVibe account password.
+            You can reset it by clicking the button below:</p>
+
+            <p style="text-align:center;">
+                <a href="{reset_link}" class="button">Reset Password</a>
+            </p>
+
+            <p>This link will expire in 30 minutes.</p>
+
+            <p>If the button above doesn’t work, copy and paste this link
+            into your browser:</p>
+            <div class="link-box">{reset_link}</div>
+
+            <p>If you did not request a password reset, you can safely ignore
+            this email.</p>
+        </div>
+        <div class="footer">
+            <p>This is an automated message. Please do not reply.</p>
+        </div>
+    </body>
+    </html>
+    """
+
+    return send_email(to_email, subject, body, is_html=True)
+
+
+def send_invitation_email(
+    recipient_email, recipient_name, invitation_link, invited_by, temp_password
+):
+    """Send user invitation email"""
+    subject = "You've been invited to join our platform"
+
+    html_content = f"""
+    <!DOCTYPE html>
+    <html>
+    <head>
+        <style>
             body {{ font-family: Arial, sans-serif; line-height: 1.6; }}
             .container {{
                 max-width: 600px;
@@ -281,39 +315,10 @@
                 text-decoration: none;
                 border-radius: 4px;
                 display: inline-block;
->>>>>>> 7d27012f
             }}
         </style>
     </head>
     <body>
-<<<<<<< HEAD
-        <div class="header">
-            <h1>Reset Your Password</h1>
-        </div>
-        <div class="content">
-            <p>Dear {user_name},</p>
-            <p>We received a request to reset your EcoVibe account password.
-            You can reset it by clicking the button below:</p>
-
-            <p style="text-align:center;">
-                <a href="{reset_link}" class="button">Reset Password</a>
-            </p>
-
-            <p>This link will expire in 30 minutes.</p>
-
-            <p>If the button above doesn’t work, copy and paste this link
-            into your browser:</p>
-            <div class="link-box">{reset_link}</div>
-
-            <p>If you did not request a password reset, you can safely ignore
-            this email.</p>
-        </div>
-        <div class="footer">
-            <p>This is an automated message. Please do not reply.</p>
-        </div>
-    </body>
-    </html>
-=======
         <div class="container">
             <h2>Welcome to Our Platform!</h2>
             <p>Hello {recipient_name},</p>
@@ -462,7 +467,6 @@
 
 </body>
 </html>
->>>>>>> 7d27012f
     """
 
     return send_email(to_email, subject, body, is_html=True)