--- conflicted
+++ resolved
@@ -117,15 +117,15 @@
             console.error("Booking creation error:", error);
             toast.error(
                 error?.response?.data?.message ||
-                    error?.message ||
-                    "Failed to create booking"
+                error?.message ||
+                "Failed to create booking"
             );
         }
     };
 
     if (loading) {
         return (
-            <Container className='text-center py-5'>
+            <Container className='text-center py-5 vh-100'>
                 <Spinner animation='border' role='status' variant='success'>
                     <span className='visually-hidden'>Loading service...</span>
                 </Spinner>
@@ -162,125 +162,6 @@
     }
 
     return (
-<<<<<<< HEAD
-      <Container className="text-center py-5">
-        <Spinner animation="border" role="status" variant="success">
-          <span className="visually-hidden">Loading service...</span>
-        </Spinner>
-      </Container>
-    );
-  } else if (Array.isArray(service) && service.length === 0) {
-    return (
-      <Container className="py-5">
-        <div className="text-center">
-          <div className="no-services-card p-5 bg-light rounded-3 shadow-sm">
-            <i className="bi bi-inbox display-1 text-muted mb-3"></i>
-            <h3 className="text-muted mb-3">Service Unavailable</h3>
-            <p className="text-muted mb-4">
-              Please check back later or contact us for more information.
-            </p>
-            <Button
-              size="lg"
-              className="px-4"
-              onClick={handleContact}
-              style={{ backgroundColor: "#37b137", borderColor: "#37b137" }}
-            >
-              Contact Our Team
-            </Button>
-          </div>
-        </div>
-      </Container>
-    );
-  }
-
-  return (
-    <>
-      <div className="service-detail-fixed">
-        <Container>
-          {/* Back Button at the absolute top */}
-          <div className="back-button-container">
-            <Button
-              variant="light"
-              onClick={handleBackToServices}
-              className="back-btn-fixed"
-            >
-              <i className="bi bi-arrow-left"></i>
-              Back to Services
-            </Button>
-          </div>
-
-          <Row className="mt-0">
-            {/* Left Column - Service Details */}
-            <Col lg={8}>
-              {/* Service Header - Right after back button */}
-              <div className="service-header-fixed">
-                <h1 className="service-title-fixed">{service.title}</h1>
-              </div>
-
-              {/* Service Image */}
-              <div className="service-image-fixed">
-                <img
-                  src={service.image}
-                  alt={service.title}
-                  className="img-fluid"
-                />
-              </div>
-
-              {/* Service Description */}
-              <Card className="service-card-fixed">
-                <Card.Body>
-                  <h5>Service Overview</h5>
-                  <p className="service-description-fixed">
-                    {service.description}
-                  </p>
-                </Card.Body>
-              </Card>
-
-              {/* Service Features */}
-              <Card className="features-card-fixed">
-                <Card.Body>
-                  <h5>What's Included</h5>
-                  <Row>
-                    <Col md={6}>
-                      <div className="feature-item-fixed">
-                        <i className="bi bi-check-circle-fill"></i>
-                        <span>Expert Consultation</span>
-                      </div>
-                      <div className="feature-item-fixed">
-                        <i className="bi bi-check-circle-fill"></i>
-                        <span>Customized Solution</span>
-                      </div>
-                    </Col>
-                    <Col md={6}>
-                      <div className="feature-item-fixed">
-                        <i className="bi bi-check-circle-fill"></i>
-                        <span>Ongoing Support</span>
-                      </div>
-                      <div className="feature-item-fixed">
-                        <i className="bi bi-check-circle-fill"></i>
-                        <span>Quality Guarantee</span>
-                      </div>
-                    </Col>
-                  </Row>
-                </Card.Body>
-              </Card>
-            </Col>
-
-            {/* Right Column - Booking Card */}
-            <Col lg={4}>
-              <div className="booking-section-fixed">
-                <Card className="booking-card-fixed">
-                  <Card.Body>
-                    <h4>Book This Service</h4>
-
-                    <div className="price-section-fixed">
-                      {/* <div className="price-amount">
-                        Price: {service.currency} {service.price}
-                      </div> */}
-                      <div className="price-duration">
-                        Duration: {displayDuration(service.duration)}
-                      </div>
-=======
         <>
             <div className='service-detail-fixed'>
                 <Container>
@@ -293,7 +174,6 @@
                             <i className='bi bi-arrow-left'></i>
                             Back to Services
                         </Button>
->>>>>>> f93d4006
                     </div>
 
                     <Row className='mt-0'>
@@ -365,16 +245,12 @@
                                             Book This Service
                                         </h4>
 
-                                        <div className='price-section-fixed mb-4'>
-                                            <div className='price-amount h5 text-primary'>
-                                                {service.currency}{" "}
-                                                {service.price}
-                                            </div>
-                                            <div className='price-duration text-muted'>
-                                                <i className='bi bi-clock me-2'></i>
-                                                {displayDuration(
-                                                    service.duration
-                                                )}
+                                        <div className="price-section-fixed">
+                                            {/* <div className="price-amount">
+                        Price: {service.currency} {service.price}
+                      </div> */}
+                                            <div className="price-duration">
+                                                Duration: {displayDuration(service.duration)}
                                             </div>
                                         </div>
 
