--- conflicted
+++ resolved
@@ -8,18 +8,9 @@
 
 const ServiceDetail = () => {
   const { id } = useParams();
-<<<<<<< HEAD
-  const { user, isActive, isAtLeastAdmin } = useAuth();
-  const [service, setService] = useState(null);
-  const [showBookingModal, setShowBookingModal] = useState(false);
-  const [clients, setClients] = useState([]);
-  const [loading, setLoading] = useState(true);
-  const isAuthenticated = !!user && isActive;
-=======
   const [service, setService] = useState(null);
   const [showRequestQuoteModal, setShowRequestQuoteModal] = useState(false);
   const [loading, setLoading] = useState(true);
->>>>>>> dfa3f368
   const navigate = useNavigate();
 
   useEffect(() => {
@@ -49,47 +40,9 @@
     fetchServiceData();
   }, [id]);
 
-<<<<<<< HEAD
-  useEffect(() => {
-    const loadClients = async () => {
-      if (!isAtLeastAdmin) return;
-
-      try {
-        const allUsers = (await fetchUsers()) || [];
-        const activeClients = allUsers.filter(
-          (u) =>
-            u &&
-            typeof u.role === "string" &&
-            u.role.toUpperCase() === "CLIENT" &&
-            !u?.is_deleted,
-        );
-        setClients(activeClients);
-      } catch (error) {
-        console.error("Error fetching clients:", error);
-        toast.error("Failed to load clients");
-      }
-    };
-
-    loadClients();
-  }, [isAtLeastAdmin]);
-
-  const handleBookService = () => {
-    if (!isAuthenticated) {
-      toast.error(
-        "You must be logged in to book a service. Redirecting to Login page",
-      );
-      setTimeout(() => {
-        navigate("/login", { state: { from: `/services/${id}` } });
-      }, 3000);
-      return;
-    }
-
-    setShowBookingModal(true);
-=======
   const handleRequestQuote = (service = null) => {
     setService(service);
     setShowRequestQuoteModal(true);
->>>>>>> dfa3f368
   };
 
   const handleBackToServices = () => {
@@ -101,39 +54,6 @@
     // You can implement contact logic here
     toast.info("Contact feature coming soon!");
   };
-<<<<<<< HEAD
-
-  const handleBookingSubmit = async (formData) => {
-    try {
-      console.log("Submitting booking from ServiceDetail:", formData);
-
-      // Ensure service_id is included from the current service
-      const bookingData = {
-        ...formData,
-        service_id: service.id, // Always use the current service ID
-      };
-
-      const response = await createBooking(bookingData);
-      console.log("Booking response:", response);
-
-      if (response.status === "success") {
-        toast.success("Booking created successfully!");
-        setShowBookingModal(false);
-      } else {
-        toast.error(response.message || "Failed to create booking");
-      }
-    } catch (error) {
-      console.error("Booking creation error:", error);
-      toast.error(
-        error?.response?.data?.message ||
-          error?.message ||
-          "Failed to create booking",
-      );
-    }
-  };
-
-=======
->>>>>>> dfa3f368
   if (loading) {
     return (
       <Container className="text-center py-5">
@@ -170,7 +90,6 @@
       </Container>
     );
   }
-<<<<<<< HEAD
 
   return (
     <>
@@ -250,16 +169,6 @@
                   <Card.Body>
                     <h4 className="mb-4">Book This Service</h4>
 
-                    <div className="price-section-fixed mb-4">
-                      <div className="price-amount h5 text-primary">
-                        {service.currency} {service.price}
-                      </div>
-                      <div className="price-duration text-muted">
-                        <i className="bi bi-clock me-2"></i>
-                        {displayDuration(service.duration)}
-                      </div>
-                    </div>
-
                     <div className="booking-features-fixed mb-4">
                       <div className="feature-point mb-2">
                         <i className="bi bi-check-circle text-success me-2"></i>
@@ -278,107 +187,7 @@
                     <Button
                       size="lg"
                       className="book-now-btn-fixed w-100 py-3"
-                      onClick={handleBookService}
-=======
-
-  return (
-    <>
-      <div className="service-detail-fixed">
-        <Container>
-          <div className="back-button-container">
-            <Button
-              variant="light"
-              onClick={handleBackToServices}
-              className="back-btn-fixed"
-            >
-              <i className="bi bi-arrow-left"></i>
-              Back to Services
-            </Button>
-          </div>
-
-          <Row className="mt-0">
-            <Col lg={8}>
-              <div className="service-header-fixed">
-                <h1 className="service-title-fixed">{service.title}</h1>
-              </div>
-
-              <div className="service-image-fixed">
-                <img
-                  src={service.image}
-                  alt={service.title}
-                  className="img-fluid rounded"
-                  onError={(e) => {
-                    e.currentTarget.onerror = null;
-                    e.target.src = "/api/placeholder/600/400";
-                    e.target.alt = "Service image not available";
-                  }}
-                />
-              </div>
-
-              <Card className="service-card-fixed">
-                <Card.Body>
-                  <h5>Service Overview</h5>
-                  <p className="service-description-fixed">
-                    {service.description}
-                  </p>
-                </Card.Body>
-              </Card>
-
-              <Card className="features-card-fixed">
-                <Card.Body>
-                  <h5>What's Included</h5>
-                  <Row>
-                    <Col md={6}>
-                      <div className="feature-item-fixed">
-                        <i className="bi bi-check-circle-fill text-success"></i>
-                        <span>Expert Consultation</span>
-                      </div>
-                      <div className="feature-item-fixed">
-                        <i className="bi bi-check-circle-fill text-success"></i>
-                        <span>Customized Solution</span>
-                      </div>
-                    </Col>
-                    <Col md={6}>
-                      <div className="feature-item-fixed">
-                        <i className="bi bi-check-circle-fill text-success"></i>
-                        <span>Ongoing Support</span>
-                      </div>
-                      <div className="feature-item-fixed">
-                        <i className="bi bi-check-circle-fill text-success"></i>
-                        <span>Quality Guarantee</span>
-                      </div>
-                    </Col>
-                  </Row>
-                </Card.Body>
-              </Card>
-            </Col>
-
-            <Col lg={4}>
-              <div className="booking-section-fixed">
-                <Card className="booking-card-fixed shadow-sm">
-                  <Card.Body>
-                    <h4 className="mb-4">Book This Service</h4>
-
-                    <div className="booking-features-fixed mb-4">
-                      <div className="feature-point mb-2">
-                        <i className="bi bi-check-circle text-success me-2"></i>
-                        <span>Dedicated expert</span>
-                      </div>
-                      <div className="feature-point mb-2">
-                        <i className="bi bi-check-circle text-success me-2"></i>
-                        <span>Flexible scheduling</span>
-                      </div>
-                      <div className="feature-point mb-2">
-                        <i className="bi bi-check-circle text-success me-2"></i>
-                        <span>Automatic duration calculation</span>
-                      </div>
-                    </div>
-
-                    <Button
-                      size="lg"
-                      className="book-now-btn-fixed w-100 py-3"
                       onClick={() => handleRequestQuote(service)}
->>>>>>> dfa3f368
                       style={{
                         backgroundColor: "#37b137",
                         borderColor: "#37b137",
@@ -387,19 +196,6 @@
                       }}
                     >
                       <i className="bi bi-calendar-check me-2"></i>
-<<<<<<< HEAD
-                      Book Now
-                    </Button>
-
-                    {!isAuthenticated && (
-                      <div className="mt-3 text-center">
-                        <small className="text-danger">
-                          <i className="bi bi-exclamation-triangle me-1"></i>
-                          Please log in to book this service.
-                        </small>
-                      </div>
-                    )}
-=======
                       Request a Quote
                     </Button>
 
@@ -408,31 +204,11 @@
                       onHide={() => setShowRequestQuoteModal(false)}
                       service={service}
                     />
->>>>>>> dfa3f368
                   </Card.Body>
                 </Card>
               </div>
             </Col>
           </Row>
-<<<<<<< HEAD
-
-          {/* Booking Modal */}
-          {showBookingModal && service && (
-            <BookingForm
-              initialData={{
-                service_id: service.id,
-                // Pre-fill service_id and if admin, no client_id (they'll select)
-                // For non-admins, client_id will be auto-set to their ID
-              }}
-              onSubmit={handleBookingSubmit}
-              onClose={() => setShowBookingModal(false)}
-              clients={clients}
-              services={[service]} // Pass only the current service since it's fixed
-              disableService={true} // Disable service selection since we're on a service detail page
-            />
-          )}
-=======
->>>>>>> dfa3f368
         </Container>
       </div>
       <ToastContainer
