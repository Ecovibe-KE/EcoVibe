--- conflicted
+++ resolved
@@ -7,127 +7,6 @@
 import RequestQuoteModal from "./RequestQuoteModal.jsx";
 
 const ServiceDetail = () => {
-<<<<<<< HEAD
-    const { id } = useParams();
-    const { user, isActive, isAtLeastAdmin } = useAuth();
-    const [service, setService] = useState(null);
-    const [showBookingModal, setShowBookingModal] = useState(false);
-    const [clients, setClients] = useState([]);
-    const [loading, setLoading] = useState(true);
-    const isAuthenticated = !!user && isActive;
-    const navigate = useNavigate();
-
-    useEffect(() => {
-        window.scrollTo(0, 0);
-        const fetchServiceData = async () => {
-            try {
-                setLoading(true);
-                const response = await getServiceById(id);
-                if (response.status === "success") {
-                    setService(response.data);
-                } else {
-                    toast.error(
-                        `Failed to fetch service: ${response.message}. Please try again later`
-                    );
-                    setService(null);
-                }
-            } catch (error) {
-                console.error(error);
-                toast.error(
-                    `Server unavailable. Failed to fetch service, please try again later`
-                );
-                setService(null);
-            } finally {
-                setLoading(false);
-            }
-        };
-        fetchServiceData();
-    }, [id]);
-
-    useEffect(() => {
-        const loadClients = async () => {
-            if (!isAtLeastAdmin) return;
-
-            try {
-                const allUsers = (await fetchUsers()) || [];
-                const activeClients = allUsers.filter(
-                    (u) =>
-                        u &&
-                        typeof u.role === "string" &&
-                        u.role.toUpperCase() === "CLIENT" &&
-                        !u?.is_deleted
-                );
-                setClients(activeClients);
-            } catch (error) {
-                console.error("Error fetching clients:", error);
-                toast.error("Failed to load clients");
-            }
-        };
-
-        loadClients();
-    }, [isAtLeastAdmin]);
-
-    const handleBookService = () => {
-        if (!isAuthenticated) {
-            toast.error(
-                "You must be logged in to book a service. Redirecting to Login page"
-            );
-            setTimeout(() => {
-                navigate("/login", { state: { from: `/services/${id}` } });
-            }, 3000);
-            return;
-        }
-
-        setShowBookingModal(true);
-    };
-
-    const handleBackToServices = () => {
-        navigate("/services");
-    };
-
-    const handleContact = () => {
-        console.log("Contact team clicked");
-        // You can implement contact logic here
-        toast.info("Contact feature coming soon!");
-    };
-
-    const handleBookingSubmit = async (formData) => {
-        try {
-            console.log("Submitting booking from ServiceDetail:", formData);
-
-            // Ensure service_id is included from the current service
-            const bookingData = {
-                ...formData,
-                service_id: service.id, // Always use the current service ID
-            };
-
-            const response = await createBooking(bookingData);
-            console.log("Booking response:", response);
-
-            if (response.status === "success") {
-                toast.success("Booking created successfully!");
-                setShowBookingModal(false);
-            } else {
-                toast.error(response.message || "Failed to create booking");
-            }
-        } catch (error) {
-            console.error("Booking creation error:", error);
-            toast.error(
-                error?.response?.data?.message ||
-                error?.message ||
-                "Failed to create booking"
-            );
-        }
-    };
-
-    if (loading) {
-        return (
-            <Container className='text-center py-5 vh-100'>
-                <Spinner animation='border' role='status' variant='success'>
-                    <span className='visually-hidden'>Loading service...</span>
-                </Spinner>
-            </Container>
-=======
   const { id } = useParams();
   const [service, setService] = useState(null);
   const [showRequestQuoteModal, setShowRequestQuoteModal] = useState(false);
@@ -152,7 +31,6 @@
         console.error(error);
         toast.error(
           `Server unavailable. Failed to fetch service, please try again later`,
->>>>>>> dfa3f368
         );
         setService(null);
       } finally {
@@ -178,7 +56,7 @@
   };
   if (loading) {
     return (
-      <Container className="text-center py-5">
+      <Container className="text-center py-5 vh-100">
         <Spinner animation="border" role="status" variant="success">
           <span className="visually-hidden">Loading service...</span>
         </Spinner>
@@ -306,164 +184,6 @@
                       </div>
                     </div>
 
-<<<<<<< HEAD
-                    <Row className='mt-0'>
-                        <Col lg={8}>
-                            <div className='service-header-fixed'>
-                                <h1 className='service-title-fixed'>
-                                    {service.title}
-                                </h1>
-                            </div>
-
-                            <div className='service-image-fixed'>
-                                <img
-                                    src={service.image}
-                                    alt={service.title}
-                                    className='img-fluid rounded'
-                                    onError={(e) => {
-                                        e.currentTarget.onerror = null;
-                                        e.target.src =
-                                            "/api/placeholder/600/400";
-                                        e.target.alt =
-                                            "Service image not available";
-                                    }}
-                                />
-                            </div>
-
-                            <Card className='service-card-fixed'>
-                                <Card.Body>
-                                    <h5>Service Overview</h5>
-                                    <p className='service-description-fixed'>
-                                        {service.description}
-                                    </p>
-                                </Card.Body>
-                            </Card>
-
-                            <Card className='features-card-fixed'>
-                                <Card.Body>
-                                    <h5>What's Included</h5>
-                                    <Row>
-                                        <Col md={6}>
-                                            <div className='feature-item-fixed'>
-                                                <i className='bi bi-check-circle-fill text-success'></i>
-                                                <span>Expert Consultation</span>
-                                            </div>
-                                            <div className='feature-item-fixed'>
-                                                <i className='bi bi-check-circle-fill text-success'></i>
-                                                <span>Customized Solution</span>
-                                            </div>
-                                        </Col>
-                                        <Col md={6}>
-                                            <div className='feature-item-fixed'>
-                                                <i className='bi bi-check-circle-fill text-success'></i>
-                                                <span>Ongoing Support</span>
-                                            </div>
-                                            <div className='feature-item-fixed'>
-                                                <i className='bi bi-check-circle-fill text-success'></i>
-                                                <span>Quality Guarantee</span>
-                                            </div>
-                                        </Col>
-                                    </Row>
-                                </Card.Body>
-                            </Card>
-                        </Col>
-
-                        <Col lg={4}>
-                            <div className='booking-section-fixed'>
-                                <Card className='booking-card-fixed shadow-sm'>
-                                    <Card.Body>
-                                        <h4 className='mb-4'>
-                                            Book This Service
-                                        </h4>
-
-                                        <div className="price-section-fixed">
-                                            {/* <div className="price-amount">
-                        Price: {service.currency} {service.price}
-                      </div> */}
-                                            <div className="price-duration">
-                                                Duration: {displayDuration(service.duration)}
-                                            </div>
-                                        </div>
-
-                                        <div className='booking-features-fixed mb-4'>
-                                            <div className='feature-point mb-2'>
-                                                <i className='bi bi-check-circle text-success me-2'></i>
-                                                <span>Dedicated expert</span>
-                                            </div>
-                                            <div className='feature-point mb-2'>
-                                                <i className='bi bi-check-circle text-success me-2'></i>
-                                                <span>Flexible scheduling</span>
-                                            </div>
-                                            <div className='feature-point mb-2'>
-                                                <i className='bi bi-check-circle text-success me-2'></i>
-                                                <span>
-                                                    Automatic duration
-                                                    calculation
-                                                </span>
-                                            </div>
-                                        </div>
-
-                                        <Button
-                                            size='lg'
-                                            className='book-now-btn-fixed w-100 py-3'
-                                            onClick={handleBookService}
-                                            style={{
-                                                backgroundColor: "#37b137",
-                                                borderColor: "#37b137",
-                                                fontSize: "1.1rem",
-                                                fontWeight: "600",
-                                            }}
-                                        >
-                                            <i className='bi bi-calendar-check me-2'></i>
-                                            Book Now
-                                        </Button>
-
-                                        {!isAuthenticated && (
-                                            <div className='mt-3 text-center'>
-                                                <small className='text-danger'>
-                                                    <i className='bi bi-exclamation-triangle me-1'></i>
-                                                    Please log in to book this
-                                                    service.
-                                                </small>
-                                            </div>
-                                        )}
-                                    </Card.Body>
-                                </Card>
-                            </div>
-                        </Col>
-                    </Row>
-
-                    {/* Booking Modal */}
-                    {showBookingModal && service && (
-                        <BookingForm
-                            initialData={{
-                                service_id: service.id,
-                                // Pre-fill service_id and if admin, no client_id (they'll select)
-                                // For non-admins, client_id will be auto-set to their ID
-                            }}
-                            onSubmit={handleBookingSubmit}
-                            onClose={() => setShowBookingModal(false)}
-                            clients={clients}
-                            services={[service]} // Pass only the current service since it's fixed
-                            disableService={true} // Disable service selection since we're on a service detail page
-                        />
-                    )}
-                </Container>
-            </div>
-            <ToastContainer
-                position='top-right'
-                autoClose={5000}
-                hideProgressBar={false}
-                newestOnTop={false}
-                closeOnClick
-                rtl={false}
-                pauseOnFocusLoss
-                draggable
-                pauseOnHover
-            />
-        </>
-    );
-=======
                     <Button
                       size="lg"
                       className="book-now-btn-fixed w-100 py-3"
@@ -504,7 +224,6 @@
       />
     </>
   );
->>>>>>> dfa3f368
 };
 
 export default ServiceDetail;