--- conflicted
+++ resolved
@@ -494,12 +494,8 @@
     try {
       await onUpdate(ticket.id, editData);
       setEditMode(false);
-<<<<<<< HEAD
-    } catch {
-=======
       // eslint-disable-next-line no-unused-vars
     } catch (error) {
->>>>>>> 0ebc8a80
       // Error handled in parent
     }
   };
