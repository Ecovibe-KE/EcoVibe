--- conflicted
+++ resolved
@@ -1,4 +1,3 @@
-<<<<<<< HEAD
 import React from 'react';
 import { Container } from 'react-bootstrap';
 import { NavLink, Link } from 'react-router-dom';
@@ -19,33 +18,6 @@
 
   const linkClass = ({ isActive }) =>
     `d-flex align-items-center p-2 rounded mb-1 ${isActive ? 'active-link' : 'inactive-link'} text-decoration-none`;
-=======
-import React from "react";
-import { Container } from "react-bootstrap";
-import { NavLink, useLocation } from "react-router-dom";
-import "../css/NavPanel.css";
-import home from "../assets/home.png";
-import bookings from "../assets/bookings.png";
-import profile from "../assets/profile.png";
-import resources from "../assets/resources.png";
-import payments from "../assets/payment.png";
-import blog from "../assets/blog.png";
-import services from "../assets/services.png";
-import about from "../assets/about.png";
-import users from "../assets/users.png";
-import tickets from "../assets/tickets.png";
-
-const NavPanel = () => {
-  const location = useLocation();
-
-  const isDashboardActive =
-    location.pathname === "/" || location.pathname === "/dashboard";
-
-  const linkClass = ({ isActive }) =>
-    `d-flex align-items-center p-2 rounded mb-1 ${
-      isActive ? "custom-text bg-opacity-15 text-warning" : "text-dark"
-    } text-decoration-none`;
->>>>>>> ef035049
 
   return (
     <div
@@ -79,19 +51,7 @@
           >
             MAIN
           </h6>
-<<<<<<< HEAD
           <NavLink to="/dashboard/main" className={linkClass} style={{ fontSize: '15px' }}>
-=======
-          <NavLink
-            to="/dashboard"
-            className={`d-flex align-items-center p-2 rounded mb-1 ${
-              isDashboardActive
-                ? "custom-text bg-opacity-15 text-warning"
-                : "text-dark"
-            } text-decoration-none`}
-            style={{ fontSize: "15px" }}
-          >
->>>>>>> ef035049
             <img
               src={home}
               alt="Home"
@@ -111,7 +71,6 @@
             MANAGEMENT MODULES
           </h6>
 
-<<<<<<< HEAD
           <NavLink to="/dashboard/bookings" className={linkClass}>
             <img src={bookings} alt="Bookings" className="me-3" style={{ width: '20px', height: '20px' }} />
             <span>Bookings</span>
@@ -154,95 +113,6 @@
 
           <NavLink to="/dashboard/tickets" className={linkClass}>
             <img src={tickets} alt="Tickets" className="me-3" style={{ width: '20px', height: '20px' }} />
-=======
-          <NavLink to="/bookings" className={linkClass}>
-            <img
-              src={bookings}
-              alt="Bookings"
-              className="me-3"
-              style={{ width: "20px", height: "20px" }}
-            />
-            <span>Bookings</span>
-          </NavLink>
-
-          <NavLink to="/resources" className={linkClass}>
-            <img
-              src={resources}
-              alt="Resources"
-              className="me-3"
-              style={{ width: "20px", height: "20px" }}
-            />
-            <span>Resource Center</span>
-          </NavLink>
-
-          <NavLink to="/profile" className={linkClass}>
-            <img
-              src={profile}
-              alt="Profile"
-              className="me-3"
-              style={{ width: "20px", height: "20px" }}
-            />
-            <span>Profile</span>
-          </NavLink>
-
-          <NavLink to="/payments" className={linkClass}>
-            <img
-              src={payments}
-              alt="Payments"
-              className="me-3"
-              style={{ width: "20px", height: "20px" }}
-            />
-            <span>Payment History</span>
-          </NavLink>
-
-          <NavLink to="/blog" className={linkClass}>
-            <img
-              src={blog}
-              alt="Blog"
-              className="me-3"
-              style={{ width: "20px", height: "20px" }}
-            />
-            <span>Blog Management</span>
-          </NavLink>
-
-          <NavLink to="/services" className={linkClass}>
-            <img
-              src={services}
-              alt="Services"
-              className="me-3"
-              style={{ width: "20px", height: "20px" }}
-            />
-            <span>Service Management</span>
-          </NavLink>
-
-          <NavLink to="/mgmtabout" className={linkClass}>
-            <img
-              src={about}
-              alt="About Us"
-              className="me-3"
-              style={{ width: "20px", height: "20px" }}
-            />
-            <span>About Us Management</span>
-          </NavLink>
-
-          <NavLink to="/users" className={linkClass}>
-            <img
-              src={users}
-              alt="User Management"
-              className="me-3"
-              style={{ width: "20px", height: "20px" }}
-            />
-            <span>User Management</span>
-          </NavLink>
-
-          <NavLink to="/tickets" className={linkClass}>
-            <img
-              src={tickets}
-              alt="Tickets"
-              className="me-3"
-              style={{ width: "20px", height: "20px" }}
-            />
->>>>>>> ef035049
             <span>Tickets</span>
           </NavLink>
         </div>
