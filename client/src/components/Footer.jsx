--- conflicted
+++ resolved
@@ -33,11 +33,7 @@
             <div className="footer-nav-links">
               <a href="/about" className="nav-link">
                 {" "}
-<<<<<<< HEAD
-                Quick Links{" "}
-=======
                 About{" "}
->>>>>>> 49985c94
               </a>
               <a href="/blog" className="nav-link">
                 {" "}
