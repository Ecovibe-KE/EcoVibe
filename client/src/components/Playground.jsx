--- conflicted
+++ resolved
@@ -20,41 +20,6 @@
       <div className="container-fluid">
         <h1>Playground</h1>
 
-<<<<<<< HEAD
-                {/*Standard button with default colors*/}
-                <Button onClick={handleClick}>Click Me</Button>
-                {/*Standard button with custom colors*/}
-                <Button color="#3498db" hoverColor="#2980b9" onClick={handleClick}>
-                    Blue Button
-                </Button>
-                {/*Outline button*/}
-                <Button outline onClick={handleClick} borderRadius="40rem">
-                    Outline Button
-                </Button>
-                {/*Action button*/}
-                <Button action="add" label="Add Item" onClick={handleAdd} />
-                {/*Action button with custom color*/}
-                <Button
-                    action="delete"
-                    label="Remove"
-                    color="#e74c3c"
-                    hoverColor="#c0392b"
-                    onClick={handleDelete}
-                />
-                {/*Disabled button*/}
-                <Button disabled onClick={handleClick}>
-                    Can't Click Me
-                </Button>
-                <div className="container my-5">
-                    <div className="row">
-                        <div className="col-md-6">
-                            <Input
-                                type="text"
-                                label="Name"
-                                name="name"
-                                placeholder="Enter your name"
-                            />
-=======
         {/*Standard button with default colors*/}
         <Button onClick={handleClick}>Click Me</Button>
         {/*Standard button with custom colors*/}
@@ -88,7 +53,6 @@
                 name="name"
                 placeholder="Enter your name"
               />
->>>>>>> 9d97b9b0
 
               <Input
                 type="email"
