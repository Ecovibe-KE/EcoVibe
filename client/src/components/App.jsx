--- conflicted
+++ resolved
@@ -1,5 +1,5 @@
 import Homepage from "./Homepage";
-import { useEffect, Suspense } from "react";
+import { useEffect, Suspense, } from "react";
 import { useAnalytics } from "../hooks/useAnalytics";
 import NavBar from "./Navbar.jsx";
 import NavPanel from "./NavPanel.jsx";
@@ -8,31 +8,12 @@
 import { ToastContainer } from "react-toastify";
 import { Routes, Route, Navigate, useLocation } from "react-router-dom";
 
+
 function App() {
   const { logEvent } = useAnalytics();
   const location = useLocation();
 
-<<<<<<< HEAD
-
   const isManagementRoute = location.pathname.startsWith('/dashboard');
-=======
-  const managementRoutes = [
-    "/dashboard",
-    "/bookings",
-    "/resources",
-    "/profile",
-    "/payments",
-    "/blog",
-    "/services",
-    "/mgmtabout",
-    "/users",
-    "/tickets",
-  ];
-
-  const isManagementRoute = managementRoutes.some((route) =>
-    location.pathname.startsWith(route),
-  );
->>>>>>> ef035049
 
   useEffect(() => {
     logEvent("screen_view", {
@@ -40,12 +21,13 @@
       firebase_screen_class: "App",
     });
   }, [logEvent, location.pathname]);
-  return (
-    <>
-      {/*  Non-management paths - show NavBar*/}
-      {!isManagementRoute && <NavBar />}
 
-<<<<<<< HEAD
+
+    return (
+        <>
+          {/*  Non-management paths - show NavBar*/}
+          {!isManagementRoute && <NavBar />}
+
           {/* Management routes - show NavPanel layout */}
           {isManagementRoute ? (
             <div className="d-flex vh-100">
@@ -53,20 +35,20 @@
               <main role="main" className="flex-fill bg-light overflow-auto">
                 <Suspense fallback={<div className="p-4">Loading…</div>}>
                 <Routes>
-           <Route path="/dashboard" element={<p>Dashboard</p>}> 
-                  <Route path="/main" element={<p>Dashboard</p>} />
-                  <Route path="/" element={<Navigate to="/main" replace />} />
-                  <Route path="/bookings/*" element={<p>Bookings</p>} />
-                  <Route path="/resources/*" element={<p>Resources</p>} />
-                  <Route path="/profile/*" element={<p>Profile</p>}  />
-                  <Route path="/payments/*" element={<p>Payments</p>}  />
-                  <Route path="/blog/*" element={<p>Blog</p>}  />
-                  <Route path="/services/*" element={<p>Services</p>}  />
-                  <Route path="/about/*" element={<p>About (management)</p>}  />
-                  <Route path="/users/*" element={<p>Users</p>}  />
-                  <Route path="/tickets/*" element={<p>Tickets</p>}  />
-                  <Route path="*" element={<Navigate to="/main" replace />} />
-            </Route>
+                  <Route path="/dashboard"> 
+                   <Route path="main" element={<p>Dashboard</p>} />
+                   <Route index element={<Navigate to="main" replace />} />
+                   <Route path="bookings/*" element={<p>Bookings</p>} />
+                   <Route path="resources/*" element={<p>Resources</p>} />
+                   <Route path="profile/*" element={<p>Profile</p>}  />
+                   <Route path="payments/*" element={<p>Payments</p>}  />
+                   <Route path="blog/*" element={<p>Blog</p>}  />
+                   <Route path="services/*" element={<p>Services</p>}  />
+                   <Route path="about/*" element={<p>About (management)</p>}  />
+                   <Route path="users/*" element={<p>Users</p>}  />
+                   <Route path="tickets/*" element={<p>Tickets</p>}  />
+                   <Route path="*" element={<Navigate to="main" replace />} />
+                  </Route>
                 </Routes>
                 </Suspense>
               </main>
@@ -81,60 +63,21 @@
             <Route path="/about" element={<p>About(Public)</p>} />
             <Route path="*" element={<Navigate to="/home" replace />} />
          </Routes>
-=======
-      {/* Management routes - show NavPanel layout */}
-      {isManagementRoute ? (
-        <div className="d-flex vh-100">
-          <NavPanel />
-          <main role="main" className="flex-fill bg-light overflow-auto">
-            <Suspense fallback={<div className="p-4">Loading…</div>}>
-              <Routes>
-                <Route path="/dashboard/*" element={<p>Dashboard</p>} />
-                <Route path="/bookings/*" element={<p>Bookings</p>} />
-                <Route path="/resources/*" element={<p>Resources</p>} />
-                <Route path="/profile/*" element={<p>Profile</p>} />
-                <Route path="/payments/*" element={<p>Payments</p>} />
-                <Route path="/blog/*" element={<p>Blog</p>} />
-                <Route path="/services/*" element={<p>Services</p>} />
-                <Route
-                  path="/mgmtabout/*"
-                  element={<p>About (management)</p>}
-                />
-                <Route path="/users/*" element={<p>Users</p>} />
-                <Route path="/tickets/*" element={<p>Tickets</p>} />
-                <Route
-                  path="*"
-                  element={<Navigate to="/dashboard" replace />}
-                />
-              </Routes>
-            </Suspense>
-          </main>
-        </div>
-      ) : (
-        /* Public routes - normal layout */
-        <Routes>
-          <Route index element={<Homepage />} />
-          <Route path="/playground" element={<Playground />} />
-          <Route path="/contact" element={<Contact />} />
-          <Route path="/home" element={<Homepage />} />
-          <Route path="/about" element={<p>About(Public)</p>} />
-          <Route path="*" element={<Navigate to="/home" replace />} />
-        </Routes>
->>>>>>> ef035049
       )}
-      {/*Reusable toast*/}
-      <ToastContainer
-        position="top-right"
-        autoClose={5000}
-        hideProgressBar={false}
-        newestOnTop={false}
-        closeOnClick
-        rtl={false}
-        pauseOnFocusLoss
-        draggable
-        pauseOnHover
-      />
-    </>
-  );
+            {/*Reusable toast*/}
+            <ToastContainer
+                position="top-right"
+                autoClose={5000}
+                hideProgressBar={false}
+                newestOnTop={false}
+                closeOnClick
+                rtl={false}
+                pauseOnFocusLoss
+                draggable
+                pauseOnHover
+            />
+        </>
+    );
+
 }
 export default App;