<<<<<<< HEAD
import { useEffect, useMemo, Suspense } from "react";
import { Routes, Route, useLocation, Navigate, Outlet } from "react-router-dom";
import { ToastContainer } from "react-toastify";
import "react-toastify/dist/ReactToastify.css";

import { useAnalytics } from "../hooks/useAnalytics";

import NavBar from "./Navbar.jsx";
import NavPanel from "./NavPanel.jsx";
import Homepage from "./Homepage.jsx";
=======
import { useEffect, Suspense, useMemo, lazy } from "react";
import { useAnalytics } from "../hooks/useAnalytics";
import { Routes, Route, Navigate, useLocation, Outlet } from "react-router-dom";
import { ToastContainer } from "react-toastify";
import Homepage from "./Homepage";
import NavBar from "./Navbar.jsx";
>>>>>>> 800d4a5d
import Playground from "./Playground.jsx";
import Contact from "./Contact.jsx";
import AboutUs from "./AboutUs.jsx";
import Blog from "./Blog.jsx";
<<<<<<< HEAD
import PrivacyPolicy from "./PrivacyPolicy.jsx";
import Terms from "./Terms.jsx";
import UserManagement from "./admin/UserManagement.jsx";
import TopNavbar from "./TopNavbar.jsx";

import Footer from "./Footer.jsx";
=======
import BlogPost from "./BlogPost.jsx";
import Terms from "./Terms.jsx";
import VerifyPage from "./Verify.jsx";
import UserManagement from "./admin/UserManagement.jsx";
import TopNavbar from "./TopNavbar.jsx";
import Footer from "./Footer.jsx";
import SignUpForm from "./Signup.jsx";
import "bootstrap-icons/font/bootstrap-icons.css";
import "bootstrap/dist/js/bootstrap.bundle.min.js";
>>>>>>> 800d4a5d

// Footer Wrapper to detect page type
function FooterWrapper() {
  const location = useLocation();

  const pageType = useMemo(() => {
    const path = location.pathname.toLowerCase();
    if (path.startsWith("/about")) return "about";
    if (path.startsWith("/blog")) return "blog";
    if (path.startsWith("/services")) return "services";
    if (path.startsWith("/contact")) return "contact";
    return "landing";
  }, [location.pathname]);

  if (import.meta.env?.MODE === "development") {
    console.debug("Rendering FooterWrapper with pageType:", pageType);
  }

  return <Footer pageType={pageType} />;
}
<<<<<<< HEAD
=======

const PrivacyPolicy = lazy(() => import("./PrivacyPolicy.jsx"));
>>>>>>> 800d4a5d

function App() {
  const location = useLocation();
  const { logEvent } = useAnalytics();

<<<<<<< HEAD
  // Management routes list
  const managementRoutes = [
    "/dashboard",
    "/bookings",
    "/resources",
    "/profile",
    "/payments",
    "/blog",
    "/services",
    "/mgmtabout",
    "/users",
    "/tickets",
  ];

  const isManagementRoute = managementRoutes.some((route) =>
    location.pathname.startsWith(route),
  );

  // Analytics event
=======
>>>>>>> 800d4a5d
  useEffect(() => {
    logEvent("screen_view", {
      firebase_screen: location.pathname || "/",
      firebase_screen_class: "App",
    });
  }, [logEvent, location.pathname]);

  return (
    <>
<<<<<<< HEAD
      {/*  Non-management paths - show NavBar*/}
      {!isManagementRoute && <NavBar />}

      {/* Management routes - show NavPanel layout */}
      {isManagementRoute ? (
        <div className="d-flex vh-100">
          <NavPanel />
          <main role="main" className="flex-fill bg-light overflow-auto">
            <Suspense fallback={<div className="p-4">Loading…</div>}>
              <Routes>
                <Route path="/dashboard" element={<Outlet />}>
                  <Route path="/dashboard" element={<p>Dashboard Main</p>} />
                  <Route index element={<Navigate to="main" replace />} />
                  <Route path="/dashboard/bookings" element={<p>Bookings</p>} />
                  <Route
                    path="/dashboard/resources"
                    element={<p>Resources</p>}
                  />
                  <Route path="/dashboard/profile" element={<p>Profile</p>} />
                  <Route path="/dashboard/payments" element={<p>Payments</p>} />
                  <Route path="/dashboard/blog" element={<p>Blog</p>} />
                  <Route path="/dashboard/services" element={<p>Services</p>} />
                  <Route
                    path="/dashboard/about"
                    element={<p>About (management)</p>}
                  />
                  <Route path="/dashboard/users" element={<UserManagement />} />
                  <Route path="/dashboard/tickets" element={<p>Tickets</p>} />
                  <Route
                    path="/dashboard/*"
                    element={<Navigate to="/dashboard" replace />}
                  />
                </Route>
              </Routes>
            </Suspense>
          </main>
        </div>
      ) : (
        /* Public routes - normal layout */
        <Routes>
          <Route index element={<Homepage />} />
          <Route path="/home" element={<Homepage />} />
          <Route path="/playground" element={<Playground />} />
          <Route path="/contact" element={<Contact />} />
          <Route path="/about" element={<AboutUs />} />
          <Route path="/blog" element={<Blog />} />
          <Route path="*" element={<Navigate to="/home" replace />} />
=======
      <Suspense fallback={<div className="p-4">Loading…</div>}>
        <Routes>
          {/* Dashboard routes - TopNavbar handles the layout and nested routing */}
          <Route
            path="/dashboard/*"
            element={
              <>
                <TopNavbar />
                <Outlet />
                <FooterWrapper />
              </>
            }
          >
            <Route
              index
              element={
                <div className="p-4">
                  <h2>Dashboard Main</h2>
                  <p>Welcome to your dashboard!</p>
                </div>
              }
            />
            <Route
              path="main"
              element={
                <div className="p-4">
                  <h2>Dashboard Main</h2>
                  <p>Welcome to your dashboard!</p>
                </div>
              }
            />
            <Route
              path="bookings"
              element={
                <div className="p-4">
                  <h2>Bookings</h2>
                  <p>Manage your bookings here.</p>
                </div>
              }
            />
            <Route
              path="resources"
              element={
                <div className="p-4">
                  <h2>Resources</h2>
                  <p>Access your resources.</p>
                </div>
              }
            />
            <Route
              path="profile"
              element={
                <div className="p-4">
                  <h2>Profile</h2>
                  <p>Manage your profile.</p>
                </div>
              }
            />
            <Route
              path="payments"
              element={
                <div className="p-4">
                  <h2>Payments</h2>
                  <p>View payment history.</p>
                </div>
              }
            />
            <Route
              path="blog"
              element={
                <div className="p-4">
                  <h2>Blog</h2>
                  <p>Manage blog content.</p>
                </div>
              }
            />
            <Route
              path="services"
              element={
                <div className="p-4">
                  <h2>Services</h2>
                  <p>Manage your services.</p>
                </div>
              }
            />
            <Route
              path="about"
              element={
                <div className="p-4">
                  <h2>About Management</h2>
                  <p>Update about information.</p>
                </div>
              }
            />
            <Route path="users" element={<UserManagement />} />
            <Route
              path="tickets"
              element={
                <div className="p-4">
                  <h2>Tickets</h2>
                  <p>Manage support tickets.</p>
                </div>
              }
            />
          </Route>

          {/* Public routes - NO NESTED ROUTES */}
          <Route
            path="/"
            element={
              <>
                <NavBar />
                <Homepage />
                <FooterWrapper />
              </>
            }
          />
          <Route
            path="/home"
            element={
              <>
                <NavBar />
                <Homepage />
                <FooterWrapper />
              </>
            }
          />
          <Route
            path="/playground"
            element={
              <>
                <NavBar />
                <Playground />
                <FooterWrapper />
              </>
            }
          />
          <Route
            path="/contact"
            element={
              <>
                <NavBar />
                <Contact />
                <FooterWrapper />
              </>
            }
          />
          <Route
            path="/about"
            element={
              <>
                <NavBar />
                <AboutUs />
                <FooterWrapper />
              </>
            }
          />
          <Route
            path="/verify"
            element={
              <>
                <NavBar />
                <VerifyPage />
                <FooterWrapper />
              </>
            }
          />
          <Route
            path="/blog"
            element={
              <>
                <NavBar />
                <Blog />
                <FooterWrapper />
              </>
            }
          />
          <Route
            path="/blog/:id"
            element={
              <>
                <NavBar />
                <BlogPost />
                <FooterWrapper />
              </>
            }
          />

          <Route
            path="/privacy"
            element={
              <>
                <NavBar />
                <PrivacyPolicy />
                <FooterWrapper />
              </>
            }
          />
          <Route
            path="/privacy-policy"
            element={
              <>
                <NavBar />
                <PrivacyPolicy />
                <FooterWrapper />
              </>
            }
          />
          <Route
            path="/terms"
            element={
              <>
                <NavBar />
                <Terms />
                <FooterWrapper />
              </>
            }
          />

          {/* Catch-all redirect */}
          <Route path="*" element={<Navigate to="/" replace />} />
>>>>>>> 800d4a5d
        </Routes>
      </Suspense>

      {/* Toast Notifications */}
      <ToastContainer
        position="top-right"
        autoClose={5000}
        hideProgressBar={false}
        newestOnTop={false}
        closeOnClick
        rtl={false}
        pauseOnFocusLoss
        draggable
        pauseOnHover
      />

      {/* Footer */}
      {!isManagementRoute && <FooterWrapper />}
    </>
  );
}

export default App;<|MERGE_RESOLUTION|>--- conflicted
+++ resolved
@@ -1,34 +1,19 @@
-<<<<<<< HEAD
-import { useEffect, useMemo, Suspense } from "react";
+import { useEffect, useMemo, Suspense, lazy } from "react";
 import { Routes, Route, useLocation, Navigate, Outlet } from "react-router-dom";
 import { ToastContainer } from "react-toastify";
 import "react-toastify/dist/ReactToastify.css";
 
-import { useAnalytics } from "../hooks/useAnalytics";
-
-import NavBar from "./Navbar.jsx";
-import NavPanel from "./NavPanel.jsx";
-import Homepage from "./Homepage.jsx";
-=======
-import { useEffect, Suspense, useMemo, lazy } from "react";
 import { useAnalytics } from "../hooks/useAnalytics";
 import { Routes, Route, Navigate, useLocation, Outlet } from "react-router-dom";
 import { ToastContainer } from "react-toastify";
 import Homepage from "./Homepage";
 import NavBar from "./Navbar.jsx";
->>>>>>> 800d4a5d
+import NavPanel from "./NavPanel.jsx";
+import Homepage from "./Homepage.jsx";
 import Playground from "./Playground.jsx";
 import Contact from "./Contact.jsx";
 import AboutUs from "./AboutUs.jsx";
 import Blog from "./Blog.jsx";
-<<<<<<< HEAD
-import PrivacyPolicy from "./PrivacyPolicy.jsx";
-import Terms from "./Terms.jsx";
-import UserManagement from "./admin/UserManagement.jsx";
-import TopNavbar from "./TopNavbar.jsx";
-
-import Footer from "./Footer.jsx";
-=======
 import BlogPost from "./BlogPost.jsx";
 import Terms from "./Terms.jsx";
 import VerifyPage from "./Verify.jsx";
@@ -38,7 +23,6 @@
 import SignUpForm from "./Signup.jsx";
 import "bootstrap-icons/font/bootstrap-icons.css";
 import "bootstrap/dist/js/bootstrap.bundle.min.js";
->>>>>>> 800d4a5d
 
 // Footer Wrapper to detect page type
 function FooterWrapper() {
@@ -59,17 +43,13 @@
 
   return <Footer pageType={pageType} />;
 }
-<<<<<<< HEAD
-=======
 
 const PrivacyPolicy = lazy(() => import("./PrivacyPolicy.jsx"));
->>>>>>> 800d4a5d
 
 function App() {
   const location = useLocation();
   const { logEvent } = useAnalytics();
 
-<<<<<<< HEAD
   // Management routes list
   const managementRoutes = [
     "/dashboard",
@@ -89,8 +69,6 @@
   );
 
   // Analytics event
-=======
->>>>>>> 800d4a5d
   useEffect(() => {
     logEvent("screen_view", {
       firebase_screen: location.pathname || "/",
@@ -100,55 +78,6 @@
 
   return (
     <>
-<<<<<<< HEAD
-      {/*  Non-management paths - show NavBar*/}
-      {!isManagementRoute && <NavBar />}
-
-      {/* Management routes - show NavPanel layout */}
-      {isManagementRoute ? (
-        <div className="d-flex vh-100">
-          <NavPanel />
-          <main role="main" className="flex-fill bg-light overflow-auto">
-            <Suspense fallback={<div className="p-4">Loading…</div>}>
-              <Routes>
-                <Route path="/dashboard" element={<Outlet />}>
-                  <Route path="/dashboard" element={<p>Dashboard Main</p>} />
-                  <Route index element={<Navigate to="main" replace />} />
-                  <Route path="/dashboard/bookings" element={<p>Bookings</p>} />
-                  <Route
-                    path="/dashboard/resources"
-                    element={<p>Resources</p>}
-                  />
-                  <Route path="/dashboard/profile" element={<p>Profile</p>} />
-                  <Route path="/dashboard/payments" element={<p>Payments</p>} />
-                  <Route path="/dashboard/blog" element={<p>Blog</p>} />
-                  <Route path="/dashboard/services" element={<p>Services</p>} />
-                  <Route
-                    path="/dashboard/about"
-                    element={<p>About (management)</p>}
-                  />
-                  <Route path="/dashboard/users" element={<UserManagement />} />
-                  <Route path="/dashboard/tickets" element={<p>Tickets</p>} />
-                  <Route
-                    path="/dashboard/*"
-                    element={<Navigate to="/dashboard" replace />}
-                  />
-                </Route>
-              </Routes>
-            </Suspense>
-          </main>
-        </div>
-      ) : (
-        /* Public routes - normal layout */
-        <Routes>
-          <Route index element={<Homepage />} />
-          <Route path="/home" element={<Homepage />} />
-          <Route path="/playground" element={<Playground />} />
-          <Route path="/contact" element={<Contact />} />
-          <Route path="/about" element={<AboutUs />} />
-          <Route path="/blog" element={<Blog />} />
-          <Route path="*" element={<Navigate to="/home" replace />} />
-=======
       <Suspense fallback={<div className="p-4">Loading…</div>}>
         <Routes>
           {/* Dashboard routes - TopNavbar handles the layout and nested routing */}
@@ -370,7 +299,6 @@
 
           {/* Catch-all redirect */}
           <Route path="*" element={<Navigate to="/" replace />} />
->>>>>>> 800d4a5d
         </Routes>
       </Suspense>
 
