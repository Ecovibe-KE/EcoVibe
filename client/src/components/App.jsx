<<<<<<< HEAD
import { useState, useEffect } from 'react'
import { useAnalytics } from '../hooks/useAnalytics';
import { ActionButton } from '../utils/Button';

=======
import { useState, useEffect } from "react";
import { useAnalytics } from "../hooks/useAnalytics";
>>>>>>> 1f64478c

function App() {
  // 1. Get the logEvent function from the hook
  const { logEvent } = useAnalytics();

  // 2. Log a screen_view event when the component mounts
  useEffect(() => {
    logEvent("screen_view", {
      firebase_screen: "Home Page",
      firebase_screen_class: "App",
    });
  }, [logEvent]); // Add logEvent to dependency array

  const [count, setCount] = useState(0);

  return (
    <>
<<<<<<< HEAD
    <p>Welcome to Ecovibe</p>
    <p>Something good is coming soon!</p>
    <p>This is a sample of how to use the custom buttons</p>

    <div>
      <ActionButton label="Add Item" action="add" variant="solid" showIcon={false}  onClick={() => setCount(count + 1)} />
      <ActionButton label="Update Item" action="update" variant="outlined" onClick={() => setCount(count + 1)} />
      <ActionButton label="Delete Item" action="delete" variant="solid" onClick={() => setCount(count - 1)} />
      <ActionButton label="View Item" action="view" variant="outlined" onClick={() => alert(`Current count is ${count}`)} />
    </div>

=======
      <p>Welcome to Ecovibe</p>
      <p onClick={() => setCount(count + 1)}>Something good is coming soon!</p>
>>>>>>> 1f64478c
    </>
  );
}

export default App;<|MERGE_RESOLUTION|>--- conflicted
+++ resolved
@@ -1,12 +1,7 @@
-<<<<<<< HEAD
 import { useState, useEffect } from 'react'
 import { useAnalytics } from '../hooks/useAnalytics';
 import { ActionButton } from '../utils/Button';
 
-=======
-import { useState, useEffect } from "react";
-import { useAnalytics } from "../hooks/useAnalytics";
->>>>>>> 1f64478c
 
 function App() {
   // 1. Get the logEvent function from the hook
@@ -24,9 +19,8 @@
 
   return (
     <>
-<<<<<<< HEAD
-    <p>Welcome to Ecovibe</p>
-    <p>Something good is coming soon!</p>
+      <p>Welcome to Ecovibe</p>
+      <p onClick={() => setCount(count + 1)}>Something good is coming soon!</p>
     <p>This is a sample of how to use the custom buttons</p>
 
     <div>
@@ -36,10 +30,6 @@
       <ActionButton label="View Item" action="view" variant="outlined" onClick={() => alert(`Current count is ${count}`)} />
     </div>
 
-=======
-      <p>Welcome to Ecovibe</p>
-      <p onClick={() => setCount(count + 1)}>Something good is coming soon!</p>
->>>>>>> 1f64478c
     </>
   );
 }
