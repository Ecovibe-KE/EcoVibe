import { useEffect, Suspense, lazy } from "react";
import { Routes, Route, Navigate, useLocation } from "react-router-dom";
import { ToastContainer } from "react-toastify";
import "react-toastify/dist/ReactToastify.css";
import { useAnalytics } from "../hooks/useAnalytics";
import NavBar from "./Navbar.jsx";
import TopNavbar from "./TopNavbar.jsx";
import FooterWrapper from "./FooterWrapper.jsx";
import Homepage from "./Homepage.jsx";
import Playground from "./Playground.jsx";
import Contact from "./Contact.jsx";
import AboutUs from "./AboutUs.jsx";
import Blog from "./Blog.jsx";
import BlogPost from "./BlogPost.jsx";
import Terms from "./Terms.jsx";
import VerifyPage from "./Verify.jsx";
import SignUpForm from "./Signup.jsx";
import Login from "./Login.jsx";
import UserManagement from "./admin/UserManagement.jsx";
import Footer from "./Footer.jsx";
import ForgotPassword from "./ForgotPassword.jsx";
import "bootstrap-icons/font/bootstrap-icons.css";
import "bootstrap/dist/js/bootstrap.bundle.min.js";
import ProfilePage from "./ProfilePage.jsx";
import ResetPassword from "./ResetPassword.jsx";
<<<<<<< HEAD
import ServiceAdmin from "./admin/ServiceAdmin.jsx";
=======
import BlogManagementUi from "./admin/BlogManagment.jsx";
>>>>>>> 6fac3fe2

const PrivacyPolicy = lazy(() => import("./PrivacyPolicy.jsx"));

// Dashboard Layout (Protected pages, no footer)
function DashboardLayout() {
  return (
    <>
      <TopNavbar />
    </>
  );
}

function App() {
  const location = useLocation();
  const { logEvent } = useAnalytics();

  useEffect(() => {
    logEvent("screen_view", {
      firebase_screen: location.pathname || "/",
      firebase_screen_class: "App",
    });
  }, [logEvent, location.pathname]);

  return (
    <>
      <Suspense fallback={<div className="p-4">Loading…</div>}>
        <Routes>
          {/* Dashboard routes - TopNavbar handles the layout and nested routing */}
          <Route
            path="/dashboard/*"
            element={
              <>
                <TopNavbar />
              </>
            }
          >
            <Route
              index
              element={
                <div className="p-4">
                  <h2>Dashboard Main</h2>
                  <p>Welcome to your dashboard!</p>
                </div>
              }
            />
            <Route
              path="main"
              element={
                <div className="p-4">
                  <h2>Dashboard Main</h2>
                  <p>Welcome to your dashboard!</p>
                </div>
              }
            />
            <Route
              path="bookings"
              element={
                <div className="p-4">
                  <h2>Bookings</h2>
                  <p>Manage your bookings here.</p>
                </div>
              }
            />
            <Route
              path="resources"
              element={
                <div className="p-4">
                  <h2>Resources</h2>
                  <p>Access your resources.</p>
                </div>
              }
            />

            <Route
              path="profile"
              element={
                <div className="p-4">
                  <h2>Profile</h2>
                  <ProfilePage />
                </div>
              }
            />

            <Route
              path="payments"
              element={
                <div className="p-4">
                  <h2>Payments</h2>
                  <p>View payment history.</p>
                </div>
              }
            />
<<<<<<< HEAD
            <Route
              path="blog"
              element={
                <div className="p-4">
                  <h2>Blog</h2>
                  <p>Manage blog content.</p>
                </div>
              }
            />
            <Route path="services" element={<ServiceAdmin />} />
=======
            <Route path="blog" element={<BlogManagementUi />} />
            <Route
              path="services"
              element={
                <div className="p-4">
                  <h2>Services</h2>
                  <p>Manage your services.</p>
                </div>
              }
            />
>>>>>>> 6fac3fe2
            <Route
              path="about"
              element={
                <div className="p-4">
                  <h2>About Management</h2>
                  <p>Update about information.</p>
                </div>
              }
            />
            <Route path="users" element={<UserManagement />} />
            <Route
              path="tickets"
              element={
                <div className="p-4">
                  <h2>Tickets</h2>
                  <p>Manage support tickets.</p>
                </div>
              }
            />
          </Route>

          {/* Public routes - NO NESTED ROUTES */}
          <Route
            path="/"
            element={
              <>
                <NavBar />
                <Homepage />
              </>
            }
          />
          <Route
            path="/home"
            element={
              <>
                <NavBar />
                <Homepage />
              </>
            }
          />
          <Route
            path="/signup"
            element={
              <>
                <NavBar />
                <SignUpForm />
              </>
            }
          />
          <Route
            path="/playground"
            element={
              <>
                <NavBar />
                <Playground />
              </>
            }
          />
          <Route
            path="/contact"
            element={
              <>
                <NavBar />
                <Contact />
              </>
            }
          />
          <Route
            path="/about"
            element={
              <>
                <NavBar />
                <AboutUs />
              </>
            }
          />
          <Route
            path="/verify"
            element={
              <>
                <NavBar />
                <VerifyPage />
              </>
            }
          />
          <Route
            path="/blog"
            element={
              <>
                <NavBar />
                <Blog />
              </>
            }
          />
          <Route
            path="/blog/:id"
            element={
              <>
                <NavBar />
                <BlogPost />
              </>
            }
          />
          <Route
            path="/privacy"
            element={
              <>
                <NavBar />
                <PrivacyPolicy />
              </>
            }
          />
          <Route
            path="/privacy-policy"
            element={
              <>
                <NavBar />
                <PrivacyPolicy />
              </>
            }
          />
          <Route
            path="/terms"
            element={
              <>
                <NavBar />
                <Terms />
              </>
            }
          />
          <Route
            path="/login"
            element={
              <>
                <NavBar />
                <Login />
              </>
            }
          />
          <Route
            path="/forgot-password"
            element={
              <>
                <NavBar />
                <ForgotPassword />
              </>
            }
          />

          <Route
            path="/reset-password"
            element={
              <>
                <NavBar />
                <ResetPassword />
              </>
            }
          />
          {/* Catch-all */}
          <Route path="*" element={<Navigate to="/" replace />} />
        </Routes>
      </Suspense>

      {/* Footer rendered only on public/non-protected pages */}
      <FooterWrapper />

      {/* Toast Notifications */}
      <ToastContainer
        position="top-right"
        autoClose={5000}
        hideProgressBar={false}
        newestOnTop={false}
        closeOnClick
        rtl={false}
        pauseOnFocusLoss
        draggable
        pauseOnHover
      />
    </>
  );
}

export default App;<|MERGE_RESOLUTION|>--- conflicted
+++ resolved
@@ -23,11 +23,8 @@
 import "bootstrap/dist/js/bootstrap.bundle.min.js";
 import ProfilePage from "./ProfilePage.jsx";
 import ResetPassword from "./ResetPassword.jsx";
-<<<<<<< HEAD
+import BlogManagementUi from "./admin/BlogManagment.jsx";
 import ServiceAdmin from "./admin/ServiceAdmin.jsx";
-=======
-import BlogManagementUi from "./admin/BlogManagment.jsx";
->>>>>>> 6fac3fe2
 
 const PrivacyPolicy = lazy(() => import("./PrivacyPolicy.jsx"));
 
@@ -120,29 +117,8 @@
                 </div>
               }
             />
-<<<<<<< HEAD
-            <Route
-              path="blog"
-              element={
-                <div className="p-4">
-                  <h2>Blog</h2>
-                  <p>Manage blog content.</p>
-                </div>
-              }
-            />
+            <Route path="blog" element={<BlogManagementUi />} />
             <Route path="services" element={<ServiceAdmin />} />
-=======
-            <Route path="blog" element={<BlogManagementUi />} />
-            <Route
-              path="services"
-              element={
-                <div className="p-4">
-                  <h2>Services</h2>
-                  <p>Manage your services.</p>
-                </div>
-              }
-            />
->>>>>>> 6fac3fe2
             <Route
               path="about"
               element={
