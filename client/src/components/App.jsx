<<<<<<< HEAD
import { useEffect, useMemo, Suspense } from "react";
import { Routes, Route, useLocation, Navigate, Outlet } from "react-router-dom";
import { ToastContainer } from "react-toastify";
import "react-toastify/dist/ReactToastify.css";
import { useAnalytics } from "../hooks/useAnalytics";
=======
import { useEffect, Suspense,useMemo,lazy } from "react";
import { useAnalytics } from "../hooks/useAnalytics";
import { Routes, Route, Navigate, useLocation } from "react-router-dom";
import { ToastContainer } from "react-toastify";
import Homepage from "./Homepage";
>>>>>>> d742251a
import NavBar from "./Navbar.jsx";
import Playground from "./Playground.jsx";
import Contact from "./Contact.jsx";
import AboutUs from "./AboutUs.jsx";
import Blog from "./Blog.jsx";
import Terms from "./Terms.jsx";
import VerifyPage from "./Verify.jsx";
import UserManagement from "./admin/UserManagement.jsx";
import TopNavbar from "./TopNavbar.jsx";
<<<<<<< HEAD
=======
import "bootstrap/dist/js/bootstrap.bundle.min.js"
>>>>>>> d742251a
import Footer from "./Footer.jsx";
import SignUpForm from "./Signup.jsx";



// Footer Wrapper to detect page type
function FooterWrapper() {
  const location = useLocation();

  const pageType = useMemo(() => {
    const path = location.pathname.toLowerCase();
    if (path.startsWith("/about")) return "about";
    if (path.startsWith("/blog")) return "blog";
    if (path.startsWith("/services")) return "services";
    if (path.startsWith("/contact")) return "contact";
    return "landing";
  }, [location.pathname]);

  if (import.meta.env?.MODE === "development") {
    console.debug("Rendering FooterWrapper with pageType:", pageType);
  }

  return <Footer pageType={pageType} />;
}

const PrivacyPolicy = lazy(() => import("./PrivacyPolicy.jsx"));

function App() {
  const { logEvent } = useAnalytics();
  const location = useLocation();


<<<<<<< HEAD
  // Analytics event
  useEffect(() => {      // Reset form and reCAPTCHA

=======
  useEffect(() => {
>>>>>>> d742251a
    logEvent("screen_view", {
      firebase_screen: location.pathname || "/",
      firebase_screen_class: "App",
    });
  }, [logEvent, location.pathname]);

  return (
  <>
      <Suspense fallback={<div className="p-4">Loading…</div>}>
        <Routes>
<<<<<<< HEAD
          <Route index element={<Homepage />} />
          <Route path="/home" element={<Homepage />} />
          <Route path="/playground" element={<Playground />} />
          <Route path="/contact" element={<Contact />} />
          <Route path="/about" element={<AboutUs />} />
          <Route path="/verify" element={<VerifyPage />} />
          <Route path="/blog" element={<Blog />} />
          <Route path="*" element={<Navigate to="/home" replace />} />
          <Route path="/signup" element={<SignUpForm />}/>
          <Route path="/login" element={
            <div className="justify-content-center align-items-center">
             <p className="">
              welcome to ecovibe
             </p>
             <p className="">
              something good is coming
             </p>
            </div>}/>
=======
          {/* Dashboard routes - TopNavbar handles the layout and nested routing */}
          <Route path="/dashboard/*" element={<><TopNavbar /><FooterWrapper /></>}>
            <Route index element={<div className="p-4"><h2>Dashboard Main</h2><p>Welcome to your dashboard!</p></div>} />
            <Route path="main" element={<div className="p-4"><h2>Dashboard Main</h2><p>Welcome to your dashboard!</p></div>} />
            <Route path="bookings" element={<div className="p-4"><h2>Bookings</h2><p>Manage your bookings here.</p></div>} />
            <Route path="resources" element={<div className="p-4"><h2>Resources</h2><p>Access your resources.</p></div>} />
            <Route path="profile" element={<div className="p-4"><h2>Profile</h2><p>Manage your profile.</p></div>} />
            <Route path="payments" element={<div className="p-4"><h2>Payments</h2><p>View payment history.</p></div>} />
            <Route path="blog" element={<div className="p-4"><h2>Blog</h2><p>Manage blog content.</p></div>} />
            <Route path="services" element={<div className="p-4"><h2>Services</h2><p>Manage your services.</p></div>} />
            <Route path="about" element={<div className="p-4"><h2>About Management</h2><p>Update about information.</p></div>} />
            <Route path="users" element={<UserManagement />} />
            <Route path="tickets" element={<div className="p-4"><h2>Tickets</h2><p>Manage support tickets.</p></div>} />
          </Route>

          {/* Public routes - NO NESTED ROUTES */}
          <Route path="/" element={<><NavBar /><Homepage /><FooterWrapper /></>} />
          <Route path="/home" element={<><NavBar /><Homepage /><FooterWrapper /></>} />
          <Route path="/playground" element={<><NavBar /><Playground /><FooterWrapper /></>} />
          <Route path="/contact" element={<><NavBar /><Contact /><FooterWrapper /></>} />
          <Route path="/about" element={<><NavBar /><AboutUs /><FooterWrapper /></>} />
          <Route path="/verify" element={<><NavBar /><VerifyPage /><FooterWrapper /></>} />
          <Route path="/blog" element={<><NavBar /><Blog /><FooterWrapper /></>} />
          <Route path="/privacy" element={<><NavBar /><PrivacyPolicy /><FooterWrapper /></>} />
          <Route path="/terms" element={<><NavBar /><Terms /><FooterWrapper /></>} />
          
          {/* Catch-all redirect */}
          <Route path="*" element={<Navigate to="/" replace />} />
>>>>>>> d742251a
        </Routes>
      </Suspense>


      {/* Reusable toast */}
      <ToastContainer
        position="top-right"
        autoClose={5000}
        hideProgressBar={false}
        newestOnTop={false}
        closeOnClick
        rtl={false}
        pauseOnFocusLoss
        draggable
        pauseOnHover
      />
    </>
  );
}

export default App;<|MERGE_RESOLUTION|>--- conflicted
+++ resolved
@@ -1,16 +1,11 @@
-<<<<<<< HEAD
-import { useEffect, useMemo, Suspense } from "react";
+import { useEffect, Suspense,useMemo,lazy } from "react";
 import { Routes, Route, useLocation, Navigate, Outlet } from "react-router-dom";
 import { ToastContainer } from "react-toastify";
 import "react-toastify/dist/ReactToastify.css";
 import { useAnalytics } from "../hooks/useAnalytics";
-=======
-import { useEffect, Suspense,useMemo,lazy } from "react";
-import { useAnalytics } from "../hooks/useAnalytics";
 import { Routes, Route, Navigate, useLocation } from "react-router-dom";
 import { ToastContainer } from "react-toastify";
 import Homepage from "./Homepage";
->>>>>>> d742251a
 import NavBar from "./Navbar.jsx";
 import Playground from "./Playground.jsx";
 import Contact from "./Contact.jsx";
@@ -20,13 +15,10 @@
 import VerifyPage from "./Verify.jsx";
 import UserManagement from "./admin/UserManagement.jsx";
 import TopNavbar from "./TopNavbar.jsx";
-<<<<<<< HEAD
-=======
 import "bootstrap/dist/js/bootstrap.bundle.min.js"
->>>>>>> d742251a
 import Footer from "./Footer.jsx";
+
 import SignUpForm from "./Signup.jsx";
-
 
 
 // Footer Wrapper to detect page type
@@ -56,13 +48,7 @@
   const location = useLocation();
 
 
-<<<<<<< HEAD
-  // Analytics event
-  useEffect(() => {      // Reset form and reCAPTCHA
-
-=======
   useEffect(() => {
->>>>>>> d742251a
     logEvent("screen_view", {
       firebase_screen: location.pathname || "/",
       firebase_screen_class: "App",
@@ -73,26 +59,6 @@
   <>
       <Suspense fallback={<div className="p-4">Loading…</div>}>
         <Routes>
-<<<<<<< HEAD
-          <Route index element={<Homepage />} />
-          <Route path="/home" element={<Homepage />} />
-          <Route path="/playground" element={<Playground />} />
-          <Route path="/contact" element={<Contact />} />
-          <Route path="/about" element={<AboutUs />} />
-          <Route path="/verify" element={<VerifyPage />} />
-          <Route path="/blog" element={<Blog />} />
-          <Route path="*" element={<Navigate to="/home" replace />} />
-          <Route path="/signup" element={<SignUpForm />}/>
-          <Route path="/login" element={
-            <div className="justify-content-center align-items-center">
-             <p className="">
-              welcome to ecovibe
-             </p>
-             <p className="">
-              something good is coming
-             </p>
-            </div>}/>
-=======
           {/* Dashboard routes - TopNavbar handles the layout and nested routing */}
           <Route path="/dashboard/*" element={<><TopNavbar /><FooterWrapper /></>}>
             <Route index element={<div className="p-4"><h2>Dashboard Main</h2><p>Welcome to your dashboard!</p></div>} />
@@ -121,7 +87,6 @@
           
           {/* Catch-all redirect */}
           <Route path="*" element={<Navigate to="/" replace />} />
->>>>>>> d742251a
         </Routes>
       </Suspense>
 
