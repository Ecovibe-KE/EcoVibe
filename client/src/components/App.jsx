<<<<<<< HEAD
=======
import { useEffect, useMemo, Suspense } from "react";
import { Routes, Route, useLocation, Navigate, Outlet } from "react-router-dom";
import { ToastContainer } from "react-toastify";
import "react-toastify/dist/ReactToastify.css";

import { useAnalytics } from "../hooks/useAnalytics";

import NavBar from "./Navbar.jsx";
import NavPanel from "./NavPanel.jsx";
import Homepage from "./Homepage.jsx";
import Playground from "./Playground.jsx";
import Contact from "./Contact.jsx";
import AboutUs from "./AboutUs.jsx";
import Blog from "./Blog.jsx";
import PrivacyPolicy from "./PrivacyPolicy.jsx";
import Terms from "./Terms.jsx";
import VerifyPage from "./Verify.jsx";
import UserManagement from "./admin/UserManagement.jsx";
import TopNavbar from "./TopNavbar.jsx";

import Footer from "./Footer.jsx";

// Footer Wrapper to detect page type
function FooterWrapper() {
  const location = useLocation();

  const pageType = useMemo(() => {
    const path = location.pathname.toLowerCase();
    if (path.startsWith("/about")) return "about";
    if (path.startsWith("/blog")) return "blog";
    if (path.startsWith("/services")) return "services";
    if (path.startsWith("/contact")) return "contact";
    return "landing";
  }, [location.pathname]);

  if (import.meta.env?.MODE === "development") {
    console.debug("Rendering FooterWrapper with pageType:", pageType);
  }

  return <Footer pageType={pageType} />;
}

function App() {
  const location = useLocation();
  const { logEvent } = useAnalytics();

  // Management routes list
  const managementRoutes = [
    "/dashboard",
    "/bookings",
    "/resources",
    "/profile",
    "/payments",
    "/blog",
    "/services",
    "/mgmtabout",
    "/users",
    "/tickets",
  ];

  const isManagementRoute = managementRoutes.some((route) =>
    location.pathname.startsWith(route),
  );

  // Analytics event
  useEffect(() => {
    logEvent("screen_view", {
      firebase_screen: location.pathname || "/",
      firebase_screen_class: "App",
    });
  }, [logEvent, location.pathname]);

  return (
    <>
      {/*  Non-management paths - show NavBar*/}
      {!isManagementRoute && <NavBar />}

      {/* Management routes - show NavPanel layout */}
      {isManagementRoute ? (
        <div className="d-flex vh-100">
          <NavPanel />
          <main role="main" className="flex-fill bg-light overflow-auto">
            <Suspense fallback={<div className="p-4">Loading…</div>}>
              <Routes>
                <Route path="/dashboard" element={<Outlet />}>
                  <Route path="/dashboard" element={<p>Dashboard Main</p>} />
                  <Route index element={<Navigate to="main" replace />} />
                  <Route path="/dashboard/bookings" element={<p>Bookings</p>} />
                  <Route
                    path="/dashboard/resources"
                    element={<p>Resources</p>}
                  />
                  <Route
                    path="/dashboard/resources"
                    element={<p>Resources</p>}
                  />
                  <Route path="/dashboard/profile" element={<p>Profile</p>} />
                  <Route path="/dashboard/payments" element={<p>Payments</p>} />
                  <Route path="/dashboard/blog" element={<p>Blog</p>} />
                  <Route path="/dashboard/services" element={<p>Services</p>} />
                  <Route
                    path="/dashboard/about"
                    element={<p>About (management)</p>}
                  />
                  <Route path="/dashboard/users" element={<UserManagement />} />
                  <Route path="/dashboard/tickets" element={<p>Tickets</p>} />
                  <Route
                    path="/dashboard/*"
                    element={<Navigate to="/dashboard" replace />}
                  />
                </Route>
              </Routes>
            </Suspense>
          </main>
        </div>
      ) : (
        /* Public routes - normal layout */
        <Routes>
          <Route index element={<Homepage />} />
          <Route path="/home" element={<Homepage />} />
          <Route path="/playground" element={<Playground />} />
          <Route path="/contact" element={<Contact />} />
          <Route path="/about" element={<AboutUs />} />
          <Route path="/verify" element={<VerifyPage />} />
          <Route path="/blog" element={<Blog />} />
          <Route path="*" element={<Navigate to="/home" replace />} />
        </Routes>
      )}

      {/* Toast Notifications */}
      <ToastContainer
        position="top-right"
        autoClose={5000}
        hideProgressBar={false}
        newestOnTop={false}
        closeOnClick
        rtl={false}
        pauseOnFocusLoss
        draggable
        pauseOnHover
      />

      {/* Footer */}
      {!isManagementRoute && <FooterWrapper />}
    </>
  );
}

export default App;
>>>>>>> 0c756b15
<|MERGE_RESOLUTION|>--- conflicted
+++ resolved
@@ -1,5 +1,3 @@
-<<<<<<< HEAD
-=======
 import { useEffect, useMemo, Suspense } from "react";
 import { Routes, Route, useLocation, Navigate, Outlet } from "react-router-dom";
 import { ToastContainer } from "react-toastify";
@@ -148,5 +146,4 @@
   );
 }
 
-export default App;
->>>>>>> 0c756b15
+export default App;