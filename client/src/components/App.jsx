--- conflicted
+++ resolved
@@ -17,10 +17,7 @@
       firebase_screen_class: "App",
     });
   }, [logEvent]);
-<<<<<<< HEAD
 
-=======
->>>>>>> d318d6da
   return (
     <>
       <NavBar />
@@ -28,13 +25,9 @@
         <Route path="/playground" element={<Playground />} />
         <Route path="/contact" element={<Contact />} />
         <Route path="/" element={<Homepage />} />
-<<<<<<< HEAD
         <Route path="/about" element={<AboutUs />} />
       </Routes>
 
-=======
-      </Routes>
->>>>>>> d318d6da
       {/*Reusable toast*/}
       <ToastContainer
         position="top-right"
