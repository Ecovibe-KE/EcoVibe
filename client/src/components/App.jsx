--- conflicted
+++ resolved
@@ -13,14 +13,11 @@
 import VerifyPage from "./Verify.jsx";
 import UserManagement from "./admin/UserManagement.jsx";
 import TopNavbar from "./TopNavbar.jsx";
-<<<<<<< HEAD
-import AboutUs from "./AboutUs.jsx";
-import ServiceAdmin from "./ServiceAdmin.jsx";
-=======
 import Footer from "./Footer.jsx";
 import SignUpForm from "./Signup.jsx";
 import "bootstrap-icons/font/bootstrap-icons.css";
 import "bootstrap/dist/js/bootstrap.bundle.min.js";
+import ServiceAdmin from "./admin/ServiceAdmin.jsx";
 
 // Footer Wrapper to detect page type
 function FooterWrapper() {
@@ -43,7 +40,6 @@
 }
 
 const PrivacyPolicy = lazy(() => import("./PrivacyPolicy.jsx"));
->>>>>>> a99a0cf2
 
 function App() {
   const { logEvent } = useAnalytics();
@@ -58,50 +54,6 @@
 
   return (
     <>
-<<<<<<< HEAD
-      {/* Non-management routes - show NavBar */}
-      {!isManagementRoute && <NavBar />}
-
-      {/* Management routes - show NavPanel layout */}
-      {isManagementRoute ? (
-        <div className="d-flex vh-100">
-          <NavPanel />
-          <div className="flex-fill d-flex flex-column">
-            <TopNavbar />
-            <main
-              role="main"
-              className="flex-fill bg-light overflow-auto"
-              style={{ marginTop: "70px" }}
-            >
-              <Suspense fallback={<div className="p-4">Loading…</div>}>
-                <Routes>
-                  <Route path="/dashboard" element={<p>Dashboard Main</p>} />
-                  <Route path="/dashboard/bookings" element={<p>Bookings</p>} />
-                  <Route path="/dashboard/resources" element={<p>Resources</p>} />
-                  <Route path="/dashboard/profile" element={<p>Profile</p>} />
-                  <Route path="/dashboard/payments" element={<p>Payments</p>} />
-                  <Route path="/dashboard/blog" element={<p>Blog</p>} />
-                  <Route path="/dashboard/services" element={<ServiceAdmin />} />
-                  <Route path="/dashboard/about" element={<p>About (management)</p>} />
-                  <Route path="/dashboard/users" element={<UserManagement />} />
-                  <Route path="/dashboard/tickets" element={<p>Tickets</p>} />
-                  <Route path="/dashboard/*" element={<Navigate to="/dashboard" replace />} />
-                </Routes>
-              </Suspense>
-            </main>
-          </div>
-        </div>
-      ) : (
-        /* Public routes - normal layout */
-        <Routes>
-          <Route index element={<Homepage />} />
-          <Route path="/playground" element={<Playground />} />
-          <Route path="/contact" element={<Contact />} />
-          <Route path="/home" element={<Homepage />} />
-          <Route path="/about" element={<AboutUs />} />
-          <Route path="/services" element={<ServiceAdmin />} />
-          <Route path="*" element={<Navigate to="/home" replace />} />
-=======
       <Suspense fallback={<div className="p-4">Loading…</div>}>
         <Routes>
           {/* Dashboard routes - TopNavbar handles the layout and nested routing */}
@@ -178,15 +130,7 @@
                 </div>
               }
             />
-            <Route
-              path="services"
-              element={
-                <div className="p-4">
-                  <h2>Services</h2>
-                  <p>Manage your services.</p>
-                </div>
-              }
-            />
+            <Route path="services" element={<ServiceAdmin />} />
             <Route
               path="about"
               element={
@@ -323,7 +267,6 @@
 
           {/* Catch-all redirect */}
           <Route path="*" element={<Navigate to="/" replace />} />
->>>>>>> a99a0cf2
         </Routes>
       </Suspense>
 
