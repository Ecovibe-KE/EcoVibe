--- conflicted
+++ resolved
@@ -1,13 +1,6 @@
-<<<<<<< HEAD
-import { useState, useEffect } from 'react'
 import { useAnalytics } from '../hooks/useAnalytics';
-import { ActionButton } from '../utils/Button';
-import NavBar from './Navbar';
 import Homepage from './Homepage';
-
-=======
 import React, {useState, useEffect} from "react";
-import {useAnalytics} from "../hooks/useAnalytics";
 import NavBar from "./Navbar.jsx";
 import Playground from "./Playground.jsx";
 import {
@@ -17,7 +10,6 @@
 } from "react-router-dom";
 import Contact from "./Contact.jsx";
 import {ToastContainer} from "react-toastify";
->>>>>>> c2d930cb
 
 function App() {
     const {logEvent} = useAnalytics();
@@ -35,33 +27,9 @@
             <Routes>
                 <Route path="/playground" element={<Playground/>}/>
                 <Route path="/contact" element={<Contact/>}/>
-                <Route path="/" element={
-                    <div className="container-fluid">
-                        <p>Welcome to Ecovibe</p>
-                        <p>Something good is coming soon!</p>
-                    </div>
-                }/>
+                <Route path="/" element={<Homepage/>  }/>
 
-<<<<<<< HEAD
-  return (
-    <>
-      <NavBar></NavBar>
-      <Homepage></Homepage>
 
-      <p>Welcome to Ecovibe</p>
-      <p onClick={() => setCount(count + 1)}>Something good is coming soon!</p>
-      <p>This is a sample of how to use the custom buttons</p>
-
-      <div>
-        <ActionButton label="Add Item" action="add" variant="solid" showIcon={false} onClick={() => setCount(count + 1)} />
-        <ActionButton label="Update Item" action="update" variant="outlined" onClick={() => setCount(count + 1)} />
-        <ActionButton label="Delete Item" action="delete" variant="solid" onClick={() => setCount(count - 1)} />
-        <ActionButton label="View Item" action="view" variant="outlined" onClick={() => alert(`Current count is ${count}`)} />
-      </div>
-
-    </>
-  );
-=======
             </Routes>
             {/*Reusable toast*/}
             <ToastContainer
@@ -77,7 +45,6 @@
             />
         </>
     );
->>>>>>> c2d930cb
 }
 
 export default App;