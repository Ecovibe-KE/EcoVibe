import Homepage from "./Homepage";
<<<<<<< HEAD
import { useEffect, useMemo } from "react";
import { Routes, Route, useLocation } from "react-router-dom";
=======
import { useEffect, Suspense, } from "react";
>>>>>>> a2c20e5a
import { useAnalytics } from "../hooks/useAnalytics";
import NavBar from "./Navbar.jsx";
import NavPanel from "./NavPanel.jsx";
import Playground from "./Playground.jsx";
import Contact from "./Contact.jsx";
import { ToastContainer } from "react-toastify";
<<<<<<< HEAD
import "react-toastify/dist/ReactToastify.css";
import About from "./About";
import Blog from "./Blog";
import Footer from "./Footer.jsx";

// Landing Page Component
function LandingPage() {
  return (
    <div className="container-fluid">
      <p>Welcome to Ecovibe</p>
      <p>Something good is coming soon!</p>
    </div>
  );
}

// Client Page Component
function ClientPage() {
  return (
    <div className="container-fluid">
      <h1>Client Dashboard</h1>
      <p>This is where client-specific content will go.</p>
    </div>
  );
}

// Footer Wrapper to dynamically detect page type
function FooterWrapper() {
  const location = useLocation();
  const pageType = useMemo(
    () => (location.pathname.startsWith("/client") ? "client" : "landing"),
    [location.pathname]
  );

  if (import.meta.env?.MODE === "development") {
    // eslint-disable-next-line no-console
    console.debug("Rendering FooterWrapper with pageType:", pageType);
  }

  return <Footer pageType={pageType} />;
}

function App() {
  const { logEvent } = useAnalytics() || {};

  useEffect(() => {
    if (logEvent) {
      logEvent("screen_view", {
        firebase_screen: "Home Page",
        firebase_screen_class: "App",
      });
    } else {
      console.warn("logEvent is undefined – check useAnalytics hook.");
    }
  }, [logEvent]);
=======
import { Routes, Route, Navigate, useLocation } from "react-router-dom";


function App() {
  const { logEvent } = useAnalytics();
  const location = useLocation();

  const managementRoutes = ['/dashboard','/bookings','/resources','/profile','/payments','/blog','/services','/mgmtabout','/users','/tickets'];

  const isManagementRoute = managementRoutes.some(route =>
  location.pathname.startsWith(route)
  );

  useEffect(() => {
    logEvent("screen_view", {
      firebase_screen: location.pathname || "/",
      firebase_screen_class: "App",
    });
  }, [logEvent, location.pathname]);
    return (
        <>
          {/*  Non-management paths - show NavBar*/}
          {!isManagementRoute && <NavBar />}

          {/* Management routes - show NavPanel layout */}
          {isManagementRoute ? (
            <div className="d-flex vh-100">
             <NavPanel />
              <main role="main" className="flex-fill bg-light overflow-auto">
                <Suspense fallback={<div className="p-4">Loading…</div>}>
                <Routes>
                  <Route path="/dashboard/*" element={<p>Dashboard</p>} />
                  <Route path="/bookings/*" element={<p>Bookings</p>} />
                  <Route path="/resources/*" element={<p>Resources</p>} />
                  <Route path="/profile/*" element={<p>Profile</p>}  />
                  <Route path="/payments/*" element={<p>Payments</p>}  />
                  <Route path="/blog/*" element={<p>Blog</p>}  />
                  <Route path="/services/*" element={<p>Services</p>}  />
                  <Route path="/mgmtabout/*" element={<p>About (management)</p>}  />
                  <Route path="/users/*" element={<p>Users</p>}  />
                  <Route path="/tickets/*" element={<p>Tickets</p>}  />
                  <Route path="*" element={<Navigate to="/dashboard" replace />} />
                </Routes>
                </Suspense>
              </main>
           </div>
          ) : (
           /* Public routes - normal layout */
          <Routes>
            <Route index element={<Homepage />} />
            <Route path="/playground" element={<Playground />} />
            <Route path="/contact" element={<Contact />} />
            <Route path="/home" element={<Homepage />} />
            <Route path="/about" element={<p>About(Public)</p>} />
            <Route path="*" element={<Navigate to="/home" replace />} />
         </Routes>
      )}
            {/*Reusable toast*/}
            <ToastContainer
                position="top-right"
                autoClose={5000}
                hideProgressBar={false}
                newestOnTop={false}
                closeOnClick
                rtl={false}
                pauseOnFocusLoss
                draggable
                pauseOnHover
            />
        </>
    );
>>>>>>> a2c20e5a

  return (
    <div className="app-container d-flex flex-column min-vh-100">
      <NavBar />
      <div className="flex-grow-1">
        <Routes>
          <Route path="/playground" element={<Playground />} />
          <Route path="/contact" element={<Contact />} />
          <Route path="/client" element={<ClientPage />} />
          <Route path="/about" element={<About />} />
          <Route path="/blog" element={<Blog />} />
          <Route path="/" element={<LandingPage />} />
        </Routes>
      </div>

      {/* Toast Notifications */}
      <ToastContainer
        position="top-right"
        autoClose={5000}
        hideProgressBar={false}
        newestOnTop={false}
        closeOnClick
        rtl={false}
        pauseOnFocusLoss
        draggable
        pauseOnHover
      />
      <FooterWrapper />
    </div>
  );
}

export default App;<|MERGE_RESOLUTION|>--- conflicted
+++ resolved
@@ -1,17 +1,12 @@
 import Homepage from "./Homepage";
-<<<<<<< HEAD
-import { useEffect, useMemo } from "react";
-import { Routes, Route, useLocation } from "react-router-dom";
-=======
-import { useEffect, Suspense, } from "react";
->>>>>>> a2c20e5a
+import { useEffect, useMemo, Suspense } from "react";
+import { Routes, Route, useLocation, Navigate } from "react-router-dom";
 import { useAnalytics } from "../hooks/useAnalytics";
 import NavBar from "./Navbar.jsx";
 import NavPanel from "./NavPanel.jsx";
 import Playground from "./Playground.jsx";
 import Contact from "./Contact.jsx";
 import { ToastContainer } from "react-toastify";
-<<<<<<< HEAD
 import "react-toastify/dist/ReactToastify.css";
 import About from "./About";
 import Blog from "./Blog";
@@ -52,23 +47,6 @@
 
   return <Footer pageType={pageType} />;
 }
-
-function App() {
-  const { logEvent } = useAnalytics() || {};
-
-  useEffect(() => {
-    if (logEvent) {
-      logEvent("screen_view", {
-        firebase_screen: "Home Page",
-        firebase_screen_class: "App",
-      });
-    } else {
-      console.warn("logEvent is undefined – check useAnalytics hook.");
-    }
-  }, [logEvent]);
-=======
-import { Routes, Route, Navigate, useLocation } from "react-router-dom";
-
 
 function App() {
   const { logEvent } = useAnalytics();
@@ -138,37 +116,7 @@
             />
         </>
     );
->>>>>>> a2c20e5a
 
-  return (
-    <div className="app-container d-flex flex-column min-vh-100">
-      <NavBar />
-      <div className="flex-grow-1">
-        <Routes>
-          <Route path="/playground" element={<Playground />} />
-          <Route path="/contact" element={<Contact />} />
-          <Route path="/client" element={<ClientPage />} />
-          <Route path="/about" element={<About />} />
-          <Route path="/blog" element={<Blog />} />
-          <Route path="/" element={<LandingPage />} />
-        </Routes>
-      </div>
-
-      {/* Toast Notifications */}
-      <ToastContainer
-        position="top-right"
-        autoClose={5000}
-        hideProgressBar={false}
-        newestOnTop={false}
-        closeOnClick
-        rtl={false}
-        pauseOnFocusLoss
-        draggable
-        pauseOnHover
-      />
-      <FooterWrapper />
-    </div>
-  );
 }
 
 export default App;