<<<<<<< HEAD
=======
import { useAuth } from "../context/AuthContext";
import RequireRole from "../wrappers/RequireRole";
import Unauthorized from "../wrappers/Unauthorized";
>>>>>>> 49985c94
import { useEffect, Suspense, lazy } from "react";
import { Routes, Route, Navigate, useLocation } from "react-router-dom";
import { ToastContainer } from "react-toastify";
import "react-toastify/dist/ReactToastify.css";
import { useAnalytics } from "../hooks/useAnalytics";
<<<<<<< HEAD
import NavBar from "./Navbar.jsx";
import TopNavbar from "./TopNavbar.jsx";
import FooterWrapper from "./FooterWrapper.jsx";
=======

// Core layout and components
import NavBar from "./Navbar.jsx";
import TopNavbar from "./TopNavbar.jsx";
import FooterWrapper from "./FooterWrapper.jsx";

// Public pages
>>>>>>> 49985c94
import Homepage from "./Homepage.jsx";
import Playground from "./Playground.jsx";
import Contact from "./Contact.jsx";
import AboutUs from "./AboutUs.jsx";
import Blog from "./Blog.jsx";
import BlogPost from "./BlogPost.jsx";
import Terms from "./Terms.jsx";
import VerifyPage from "./Verify.jsx";
<<<<<<< HEAD
import SignUpForm from "./Signup.jsx";
import Login from "./Login.jsx";
import UserManagement from "./admin/UserManagement.jsx";
import TopNavbar from "./TopNavbar.jsx";
import Footer from "./Footer.jsx";
=======
>>>>>>> 49985c94
import SignUpForm from "./Signup.jsx";
import Login from "./Login.jsx";
import ForgotPassword from "./ForgotPassword.jsx";
import "bootstrap-icons/font/bootstrap-icons.css";
import "bootstrap/dist/js/bootstrap.bundle.min.js";
import "../css/App.css";
import ResourceCenter from "./admin/ResourceCenter.jsx";
import ProfilePage from "./ProfilePage.jsx";
import ResetPassword from "./ResetPassword.jsx";
import Tickets from "./Tickets.jsx";
import Services from "./Services.jsx";
import ServiceDetail from "./ServiceDetail.jsx";
import Footer from "./Footer.jsx";
import Dashboard from "./admin/Dashboard.jsx";

// Admin pages
import UserManagement from "./admin/UserManagement.jsx";
import BlogManagementUi from "./admin/BlogManagment.jsx";
import Booking from "./Booking.jsx";
import ServiceAdmin from "./admin/ServiceAdmin.jsx";
import InvoiceDashboard from "./InvoiceDashboard.jsx";
import ServicesSection from "./Services.jsx";

// Lazy loaded page
const PrivacyPolicy = lazy(() => import("./PrivacyPolicy.jsx"));

// Dashboard wrapper (for protected pages)
function DashboardLayout() {
  return (
    <>
      <TopNavbar />
    </>
  );
}

<<<<<<< HEAD
const PrivacyPolicy = lazy(() => import("./PrivacyPolicy.jsx"));

// Dashboard Layout (Protected pages, no footer)
function DashboardLayout() {
  return (
    <>
      <TopNavbar />
    </>
  );
}

=======
>>>>>>> 49985c94
function App() {
  const location = useLocation();
  const { logEvent } = useAnalytics();

  // Track route changes with analytics
  useEffect(() => {
    logEvent("screen_view", {
      firebase_screen: location.pathname || "/",
      firebase_screen_class: "App",
    });
  }, [logEvent, location.pathname]);

  // Protects routes based on auth + account status
  const PrivateRoute = ({ children }) => {
    const { user, isInactive, isSuspended, isHydrating } = useAuth();

    // ⏳ Wait until AuthContext finishes hydration
    if (isHydrating) {
      return <div className="p-4">Loading…</div>;
    }

    if (!user) return <Navigate to="/login" replace />;
    if (isInactive) return <Navigate to="/verify" replace />;
    if (isSuspended) return <Navigate to="/unauthorized" replace />;

    return <>{children}</>;
  };

  return (
    <>
      <Suspense fallback={<div className="p-4">Loading…</div>}>
        <Routes>
          {/* =======================
              DASHBOARD (Protected)
          ======================= */}
          <Route
            path="/dashboard/*"
            element={
              <PrivateRoute>
                <TopNavbar />
              </PrivateRoute>
            }
          >
            {/* General dashboard pages - any active user */}
            <Route index element={<Navigate to="main" replace />} />

            <Route
              path="main"
              element={
                <div className="p-4">
                  <Dashboard />
                </div>
              }
            />
            <Route path="bookings" element={<Booking />} />

            <Route
              path="resources"
              element={
                <div className="p-4">
                  <ResourceCenter />
                </div>
              }
            />
            <Route
              path="profile"
              element={
                <div className="p-4">
                  <h2>Profile</h2>
                  <ProfilePage />
                </div>
              }
            />
            {/*
              <Route
              path="payments"
              element={
                <div className="p-4">
                  <h2>Payments</h2>
                  <InvoiceDashboard />
                </div>
              }
            />*/}
            <Route
              path="tickets"
              element={
                <div className="p-4">
                  <h2>Tickets</h2>
                  <Tickets />
                </div>
              }
            />

            {/* Role-restricted dashboard pages - Admin only */}
            <Route
              path="services"
              element={
                <RequireRole allowedRoles={["admin", "super_admin"]}>
                  <ServiceAdmin />
                </RequireRole>
              }
            />
            <Route
              path="users"
              element={
                <RequireRole allowedRoles={["admin", "super_admin"]}>
                  <UserManagement />
                </RequireRole>
              }
            />
            <Route
              path="blog"
              element={
                <RequireRole allowedRoles={["admin", "super_admin"]}>
                  <BlogManagementUi />
                </RequireRole>
              }
            />
            {/*
            <Route
              path="about"
              element={
                <div className="p-4">
                  <h2>About Management</h2>
                  <p>Update about information.</p>
                </div>
              }
            />*/}
          </Route>

          {/* =======================
              PUBLIC ROUTES
          ======================= */}
          <Route
            path="/"
            element={
              <>
                <NavBar />
                <Homepage />
              </>
            }
          />
          <Route
            path="/home"
            element={
              <>
                <NavBar />
                <Homepage />
              </>
            }
          />
          <Route
            path="/signup"
            element={
              <>
                <NavBar />
                <SignUpForm />
              </>
            }
          />
          <Route
            path="/playground"
            element={
              <>
                <NavBar />
                <Playground />
              </>
            }
          />
          <Route
            path="/contact"
            element={
              <>
                <NavBar />
                <Contact />
              </>
            }
          />
          <Route
            path="/about"
            element={
              <>
                <NavBar />
                <AboutUs />
              </>
            }
          />
          <Route
            path="/services"
            element={
              <>
                <NavBar />
                <Services />
              </>
            }
          />
          <Route
            path="/services/:id"
            element={
              <>
                <NavBar />
                <ServiceDetail />
              </>
            }
          />
          <Route
            path="/verify"
            element={
              <>
                <NavBar />
                <VerifyPage />
              </>
            }
          />
          <Route
            path="/blog"
            element={
              <>
                <NavBar />
                <Blog />
              </>
            }
          />
          <Route
            path="/blog/:id"
            element={
              <>
                <NavBar />
                <BlogPost />
              </>
            }
          />
          <Route
            path="/privacy"
            element={
              <>
                <NavBar />
                <PrivacyPolicy />
              </>
            }
          />
          <Route
            path="/privacy-policy"
            element={
              <>
                <NavBar />
                <PrivacyPolicy />
              </>
            }
          />
          <Route
            path="/terms"
            element={
              <>
                <NavBar />
                <Terms />
              </>
            }
          />
          <Route
            path="/login"
            element={
              <>
                <NavBar />
                <Login />
              </>
            }
          />
          <Route
            path="/forgot-password"
            element={
              <>
                <NavBar />
                <ForgotPassword />
              </>
            }
          />
          <Route
            path="/reset-password"
            element={
              <>
                <NavBar />
                <ResetPassword />
              </>
            }
          />
          {/* Unauthorized page */}
          <Route path="/unauthorized" element={<Unauthorized />} />

<<<<<<< HEAD
            {/* Catch-all */}
            <Route path="*" element={<Navigate to="/" replace />} />
          </Routes>
        </Suspense>
      </div>

      {/* Footer rendered only on public/non-protected pages */}
      <FooterWrapper />

      {/* Toast Notifications */}
=======
          {/* Fallback for unknown routes */}
          <Route path="*" element={<Navigate to="/" replace />} />
        </Routes>
      </Suspense>

      {/* Shared footer for public pages */}
      <FooterWrapper />

      {/* Global toast notifications */}
>>>>>>> 49985c94
      <ToastContainer
        position="top-right"
        autoClose={5000}
        hideProgressBar={false}
        newestOnTop={false}
        closeOnClick
        rtl={false}
        pauseOnFocusLoss
        draggable
        pauseOnHover
      />
    </div>
  );
}

export default App;<|MERGE_RESOLUTION|>--- conflicted
+++ resolved
@@ -1,19 +1,11 @@
-<<<<<<< HEAD
-=======
 import { useAuth } from "../context/AuthContext";
 import RequireRole from "../wrappers/RequireRole";
 import Unauthorized from "../wrappers/Unauthorized";
->>>>>>> 49985c94
 import { useEffect, Suspense, lazy } from "react";
 import { Routes, Route, Navigate, useLocation } from "react-router-dom";
 import { ToastContainer } from "react-toastify";
 import "react-toastify/dist/ReactToastify.css";
 import { useAnalytics } from "../hooks/useAnalytics";
-<<<<<<< HEAD
-import NavBar from "./Navbar.jsx";
-import TopNavbar from "./TopNavbar.jsx";
-import FooterWrapper from "./FooterWrapper.jsx";
-=======
 
 // Core layout and components
 import NavBar from "./Navbar.jsx";
@@ -21,7 +13,6 @@
 import FooterWrapper from "./FooterWrapper.jsx";
 
 // Public pages
->>>>>>> 49985c94
 import Homepage from "./Homepage.jsx";
 import Playground from "./Playground.jsx";
 import Contact from "./Contact.jsx";
@@ -30,14 +21,6 @@
 import BlogPost from "./BlogPost.jsx";
 import Terms from "./Terms.jsx";
 import VerifyPage from "./Verify.jsx";
-<<<<<<< HEAD
-import SignUpForm from "./Signup.jsx";
-import Login from "./Login.jsx";
-import UserManagement from "./admin/UserManagement.jsx";
-import TopNavbar from "./TopNavbar.jsx";
-import Footer from "./Footer.jsx";
-=======
->>>>>>> 49985c94
 import SignUpForm from "./Signup.jsx";
 import Login from "./Login.jsx";
 import ForgotPassword from "./ForgotPassword.jsx";
@@ -73,20 +56,6 @@
   );
 }
 
-<<<<<<< HEAD
-const PrivacyPolicy = lazy(() => import("./PrivacyPolicy.jsx"));
-
-// Dashboard Layout (Protected pages, no footer)
-function DashboardLayout() {
-  return (
-    <>
-      <TopNavbar />
-    </>
-  );
-}
-
-=======
->>>>>>> 49985c94
 function App() {
   const location = useLocation();
   const { logEvent } = useAnalytics();
@@ -376,18 +345,6 @@
           {/* Unauthorized page */}
           <Route path="/unauthorized" element={<Unauthorized />} />
 
-<<<<<<< HEAD
-            {/* Catch-all */}
-            <Route path="*" element={<Navigate to="/" replace />} />
-          </Routes>
-        </Suspense>
-      </div>
-
-      {/* Footer rendered only on public/non-protected pages */}
-      <FooterWrapper />
-
-      {/* Toast Notifications */}
-=======
           {/* Fallback for unknown routes */}
           <Route path="*" element={<Navigate to="/" replace />} />
         </Routes>
@@ -397,7 +354,6 @@
       <FooterWrapper />
 
       {/* Global toast notifications */}
->>>>>>> 49985c94
       <ToastContainer
         position="top-right"
         autoClose={5000}
@@ -409,7 +365,7 @@
         draggable
         pauseOnHover
       />
-    </div>
+    </>
   );
 }
 
