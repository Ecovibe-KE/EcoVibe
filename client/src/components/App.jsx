import { useEffect, Suspense, lazy } from "react";
import { Routes, Route, Navigate, useLocation, Outlet } from "react-router-dom";
import { ToastContainer } from "react-toastify";
import "react-toastify/dist/ReactToastify.css";
import { useAnalytics } from "../hooks/useAnalytics";
import NavBar from "./Navbar.jsx";
import TopNavbar from "./TopNavbar.jsx";
import FooterWrapper from "./FooterWrapper.jsx";
import Homepage from "./Homepage.jsx";
import Playground from "./Playground.jsx";
import Contact from "./Contact.jsx";
import AboutUs from "./AboutUs.jsx";
import Blog from "./Blog.jsx";
import BlogPost from "./BlogPost.jsx";
import Terms from "./Terms.jsx";
import VerifyPage from "./Verify.jsx";
import SignUpForm from "./Signup.jsx";
import Login from "./Login.jsx";
import UserManagement from "./admin/UserManagement.jsx";

const PrivacyPolicy = lazy(() => import("./PrivacyPolicy.jsx"));

// Dashboard Layout (Protected pages, no footer)
function DashboardLayout() {
  return (
    <>
      <TopNavbar />
    </>
  );
}

function App() {
  const location = useLocation();
  const { logEvent } = useAnalytics();

  useEffect(() => {
    logEvent("screen_view", {
      firebase_screen: location.pathname || "/",
      firebase_screen_class: "App",
    });
  }, [logEvent, location.pathname]);

  return (
<<<<<<< HEAD
    <div className="app-wrapper">
      <div className="main-content">
        <Suspense fallback={<div className="p-4">Loading…</div>}>
          <Routes>
            {/* Dashboard / Protected routes (no footer) */}
            <Route path="/dashboard/*" element={<DashboardLayout />}>
              <Route
                index
                element={
                  <div className="p-4">
                    <h2>Dashboard Main</h2>
                  </div>
                }
              />
              <Route
                path="main"
                element={
                  <div className="p-4">
                    <h2>Dashboard Main</h2>
                  </div>
                }
              />
              <Route
                path="bookings"
                element={
                  <div className="p-4">
                    <h2>Bookings</h2>
                  </div>
                }
              />
              <Route
                path="resources"
                element={
                  <div className="p-4">
                    <h2>Resources</h2>
                  </div>
                }
              />
              <Route
                path="profile"
                element={
                  <div className="p-4">
                    <h2>Profile</h2>
                  </div>
                }
              />
              <Route
                path="payments"
                element={
                  <div className="p-4">
                    <h2>Payments</h2>
                  </div>
                }
              />
              <Route
                path="blog"
                element={
                  <div className="p-4">
                    <h2>Blog</h2>
                  </div>
                }
              />
              <Route
                path="services"
                element={
                  <div className="p-4">
                    <h2>Services</h2>
                  </div>
                }
              />
              <Route
                path="about"
                element={
                  <div className="p-4">
                    <h2>About Management</h2>
                  </div>
                }
              />
              <Route path="users" element={<UserManagement />} />
              <Route
                path="tickets"
                element={
                  <div className="p-4">
                    <h2>Tickets</h2>
                  </div>
                }
              />
            </Route>

            {/* Public pages (footer shown) */}
=======
    <>
      <Suspense fallback={<div className="p-4">Loading…</div>}>
        <Routes>
          {/* Dashboard routes - TopNavbar handles the layout and nested routing */}
          <Route
            path="/dashboard/*"
            element={
              <>
                <TopNavbar />
              </>
            }
          >
>>>>>>> 25838645
            <Route
              path="/"
              element={
                <>
                  <NavBar />
                  <Homepage />
                </>
              }
            />
            <Route
              path="/home"
              element={
                <>
                  <NavBar />
                  <Homepage />
                </>
              }
            />
            <Route
              path="/playground"
              element={
                <>
                  <NavBar />
                  <Playground />
                </>
              }
            />
            <Route
              path="/contact"
              element={
                <>
                  <NavBar />
                  <Contact />
                </>
              }
            />
            <Route
              path="/about"
              element={
                <>
                  <NavBar />
                  <AboutUs />
                </>
              }
            />
            <Route
              path="/verify"
              element={
                <>
                  <NavBar />
                  <VerifyPage />
                </>
              }
            />
            <Route
              path="/blog"
              element={
                <>
                  <NavBar />
                  <Blog />
                </>
              }
            />
            <Route
              path="/blog/:id"
              element={
                <>
                  <NavBar />
                  <BlogPost />
                </>
              }
            />
            <Route
              path="/privacy"
              element={
                <>
                  <NavBar />
                  <PrivacyPolicy />
                </>
              }
            />
            <Route
              path="/privacy-policy"
              element={
                <>
                  <NavBar />
                  <PrivacyPolicy />
                </>
              }
            />
            <Route
              path="/terms"
              element={
                <>
                  <NavBar />
                  <Terms />
                </>
              }
            />
            <Route
              path="/signup"
              element={
                <>
                  <NavBar />
                  <SignUpForm />
                </>
              }
            />
            <Route path="/login" element={<Login />} />

            {/* Catch-all */}
            <Route path="*" element={<Navigate to="/" replace />} />
          </Routes>
        </Suspense>
      </div>

      {/* Footer rendered only on public/non-protected pages */}
      <FooterWrapper />

      {/* Toast Notifications */}
      <ToastContainer
        position="top-right"
        autoClose={5000}
        hideProgressBar={false}
        newestOnTop={false}
        closeOnClick
        rtl={false}
        pauseOnFocusLoss
        draggable
        pauseOnHover
      />
    </div>
  );
}

export default App;<|MERGE_RESOLUTION|>--- conflicted
+++ resolved
@@ -41,7 +41,7 @@
   }, [logEvent, location.pathname]);
 
   return (
-<<<<<<< HEAD
+    
     <div className="app-wrapper">
       <div className="main-content">
         <Suspense fallback={<div className="p-4">Loading…</div>}>
@@ -132,7 +132,7 @@
             </Route>
 
             {/* Public pages (footer shown) */}
-=======
+
     <>
       <Suspense fallback={<div className="p-4">Loading…</div>}>
         <Routes>
@@ -145,7 +145,7 @@
               </>
             }
           >
->>>>>>> 25838645
+
             <Route
               path="/"
               element={
