import { useEffect, useMemo, Suspense } from "react";
import { Routes, Route, useLocation, Navigate } from "react-router-dom";
import { ToastContainer } from "react-toastify";
import "react-toastify/dist/ReactToastify.css";

import { useAnalytics } from "../hooks/useAnalytics";

import NavBar from "./Navbar.jsx";
import NavPanel from "./NavPanel.jsx";
import Homepage from "./Homepage.jsx";
import Playground from "./Playground.jsx";
import Contact from "./Contact.jsx";
<<<<<<< HEAD
import About from "./About.jsx";
import Blog from "./Blog.jsx";
import PrivacyPolicy from "./PrivacyPolicy.jsx";
import Terms from "./Terms.jsx";
import Footer from "./Footer.jsx";

// Footer Wrapper to detect page type
function FooterWrapper() {
  const location = useLocation();

  const pageType = useMemo(() => {
    const path = location.pathname.toLowerCase();
    if (path.startsWith("/about")) return "about";
    if (path.startsWith("/blog")) return "blog";
    if (path.startsWith("/services")) return "services";
    if (path.startsWith("/contact")) return "contact";
    return "landing";
  }, [location.pathname]);

  if (import.meta.env?.MODE === "development") {
    console.debug("Rendering FooterWrapper with pageType:", pageType);
  }

  return <Footer pageType={pageType} />;
}
=======
import { ToastContainer } from "react-toastify";
import { Routes, Route, Navigate, useLocation } from "react-router-dom";
import AboutUs from "./AboutUs.jsx"
>>>>>>> 73e8b46f

function App() {
  const location = useLocation();
  const { logEvent } = useAnalytics();

  // Management routes list
  const managementRoutes = [
    "/dashboard",
    "/bookings",
    "/resources",
    "/profile",
    "/payments",
    "/blog",
    "/services",
    "/mgmtabout",
    "/users",
    "/tickets",
  ];

  const isManagementRoute = managementRoutes.some((route) =>
    location.pathname.startsWith(route),
  );

  // Analytics event
  useEffect(() => {
    logEvent("screen_view", {
      firebase_screen: location.pathname || "/",
      firebase_screen_class: "App",
    });
  }, [logEvent, location.pathname]);

  return (
    <>
      {/* NavBar for public routes */}
      {!isManagementRoute && <NavBar />}

      {/* Management layout */}
      {isManagementRoute ? (
        <div className="d-flex vh-100">
          <NavPanel />
          <main role="main" className="flex-fill bg-light overflow-auto">
            <Suspense fallback={<div className="p-4">Loading…</div>}>
              <Routes>
                <Route path="/dashboard/*" element={<p>Dashboard</p>} />
                <Route path="/bookings/*" element={<p>Bookings</p>} />
                <Route path="/resources/*" element={<p>Resources</p>} />
                <Route path="/profile/*" element={<p>Profile</p>} />
                <Route path="/payments/*" element={<p>Payments</p>} />
                <Route path="/blog/*" element={<p>Blog</p>} />
                <Route path="/privacy-policy" element={<PrivacyPolicy />} />
                <Route path="/terms" element={<Terms />} />
                <Route path="/services/*" element={<p>Services</p>} />
                <Route
                  path="/mgmtabout/*"
                  element={<p>About (management)</p>}
                />
                <Route path="/users/*" element={<p>Users</p>} />
                <Route path="/tickets/*" element={<p>Tickets</p>} />
                <Route
                  path="*"
                  element={<Navigate to="/dashboard" replace />}
                />
              </Routes>
            </Suspense>
          </main>
        </div>
      ) : (
        /* Public layout */
        <Routes>
          <Route index element={<Homepage />} />
          <Route path="/home" element={<Homepage />} />
          <Route path="/playground" element={<Playground />} />
          <Route path="/contact" element={<Contact />} />
<<<<<<< HEAD
          <Route path="/about" element={<About />} />
          <Route path="/blog" element={<Blog />} />
=======
          <Route path="/home" element={<Homepage />} />
          <Route path="/about" element={<AboutUs />} />
>>>>>>> 73e8b46f
          <Route path="*" element={<Navigate to="/home" replace />} />
        </Routes>
      )}

      {/* Toast Notifications */}
      <ToastContainer
        position="top-right"
        autoClose={5000}
        hideProgressBar={false}
        newestOnTop={false}
        closeOnClick
        rtl={false}
        pauseOnFocusLoss
        draggable
        pauseOnHover
      />

      {/* Footer */}
      {!isManagementRoute && <FooterWrapper />}
    </>
  );
}

export default App;<|MERGE_RESOLUTION|>--- conflicted
+++ resolved
@@ -10,8 +10,7 @@
 import Homepage from "./Homepage.jsx";
 import Playground from "./Playground.jsx";
 import Contact from "./Contact.jsx";
-<<<<<<< HEAD
-import About from "./About.jsx";
+import AboutUs from "./AboutUs.jsx";
 import Blog from "./Blog.jsx";
 import PrivacyPolicy from "./PrivacyPolicy.jsx";
 import Terms from "./Terms.jsx";
@@ -36,11 +35,6 @@
 
   return <Footer pageType={pageType} />;
 }
-=======
-import { ToastContainer } from "react-toastify";
-import { Routes, Route, Navigate, useLocation } from "react-router-dom";
-import AboutUs from "./AboutUs.jsx"
->>>>>>> 73e8b46f
 
 function App() {
   const location = useLocation();
@@ -114,13 +108,8 @@
           <Route path="/home" element={<Homepage />} />
           <Route path="/playground" element={<Playground />} />
           <Route path="/contact" element={<Contact />} />
-<<<<<<< HEAD
-          <Route path="/about" element={<About />} />
+          <Route path="/about" element={<AboutUs />} />
           <Route path="/blog" element={<Blog />} />
-=======
-          <Route path="/home" element={<Homepage />} />
-          <Route path="/about" element={<AboutUs />} />
->>>>>>> 73e8b46f
           <Route path="*" element={<Navigate to="/home" replace />} />
         </Routes>
       )}
