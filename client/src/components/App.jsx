--- conflicted
+++ resolved
@@ -1,7 +1,6 @@
 import { useAuth } from "../context/AuthContext";
 import RequireRole from "../wrappers/RequireRole";
 import Unauthorized from "../wrappers/Unauthorized";
-import { Outlet } from "react-router-dom";
 import { useEffect, Suspense, lazy } from "react";
 import { Routes, Route, Navigate, useLocation } from "react-router-dom";
 import { ToastContainer } from "react-toastify";
@@ -44,23 +43,12 @@
 import InvoiceDashboard from "./InvoiceDashboard.jsx";
 import ServicesSection from "./Services.jsx";
 
+
 // Lazy loaded page
 const PrivacyPolicy = lazy(() => import("./PrivacyPolicy.jsx"));
 
 // Dashboard wrapper (for protected pages)
 function DashboardLayout() {
-<<<<<<< HEAD
-    return (
-        <>
-            <TopNavbar />
-        </>
-    );
-}
-
-function App() {
-    const location = useLocation();
-    const { logEvent } = useAnalytics();
-=======
   return (
     <>
       <TopNavbar />
@@ -79,29 +67,11 @@
       firebase_screen_class: "App",
     });
   }, [logEvent, location.pathname]);
->>>>>>> 63dd18a5
 
   // Protects routes based on auth + account status
   const PrivateRoute = ({ children }) => {
     const { user, isInactive, isSuspended, isHydrating } = useAuth();
 
-<<<<<<< HEAD
-    // Protects routes based on auth + account status
-    const PrivateRoute = ({ children }) => {
-        const { user, isInactive, isSuspended } = useAuth();
-
-        if (!user) return <Navigate to="/login" replace />;
-        if (isInactive) return <Navigate to="/verify" replace />;
-        if (isSuspended) return <Navigate to="/unauthorized" replace />;
-
-        return (
-            <>
-                {children}
-                <Outlet />
-            </>
-        );
-    };
-=======
     // ⏳ Wait until AuthContext finishes hydration
     if (isHydrating) {
       return <div className="p-4">Loading…</div>;
@@ -113,7 +83,6 @@
 
     return <>{children}</>;
   };
->>>>>>> 63dd18a5
 
   return (
     <>
@@ -122,134 +91,6 @@
           {/* =======================
               DASHBOARD (Protected)
           ======================= */}
-<<<<<<< HEAD
-                    <Route
-                        path="/dashboard/*"
-                        element={
-                            <PrivateRoute>
-                                <TopNavbar />
-                            </PrivateRoute>
-                        }
-                    >
-                        {/* General dashboard pages - any active user */}
-                        <Route
-                            index
-                            element={
-                                <div className="p-4">
-                                    <h2>Dashboard Main</h2>
-                                    <p>Welcome to your dashboard!</p>
-                                </div>
-                            }
-                        />
-                        <Route
-                            path="main"
-                            element={
-                                <div className="p-4">
-                                    <h2>Dashboard Main</h2>
-                                    <p>Welcome to your dashboard!</p>
-                                </div>
-                            }
-                        />
-                        <Route
-                            path="bookings"
-                            element={
-                                <div className="p-4">
-                                    <h2>Bookings</h2>
-                                    <p>Manage your bookings here.</p>
-                                </div>
-                            }
-                        />
-                        <Route
-                            path="resources"
-                            element={
-                                <div className="p-4">
-                                    <h2>Resources</h2>
-                                    <p>Access your resources.</p>
-                                </div>
-                            }
-                        />
-                        <Route
-                            path="profile"
-                            element={
-                                <div className="p-4">
-                                    <h2>Profile</h2>
-                                    <ProfilePage />
-                                </div>
-                            }
-                        />
-                        <Route
-                            path="payments"
-                            element={
-                                <div className="p-4">
-                                    <h2>Payments</h2>
-                                    <InvoiceDashboard />
-                                </div>
-                            }
-                        />
-                        <Route
-                            path="tickets"
-                            element={
-                                <div className="p-4">
-                                    <h2>Ticktes</h2>
-                                    <ClientTickets />
-                                </div>
-                            }
-                        />
-
-                        {/* Role-restricted dashboard pages */}
-                        <Route
-                            path="services"
-                            element={
-                                <RequireRole allowedRoles={["admin"]}>
-                                    <ServiceAdmin />
-                                </RequireRole>
-                            }
-                        />
-                        <Route
-                            path="users"
-                            element={
-                                <RequireRole allowedRoles={["admin", "super_admin"]}>
-                                    <UserManagement />
-                                </RequireRole>
-                            }
-                        />
-                        <Route
-                            path="blog"
-                            element={
-                                <RequireRole allowedRoles={["admin", "super_admin"]}>
-                                    <BlogManagementUi />
-                                </RequireRole>
-                            }
-                        />
-
-                        <Route
-                            path="about"
-                            element={
-                                <div className="p-4">
-                                    <h2>About Management</h2>
-                                    <p>Update about information.</p>
-                                </div>
-                            }
-                        />
-                        <Route
-                            path="tickets"
-                            element={
-                                <div className="p-4">
-                                    <h2>Tickets</h2>
-                                    <p>Manage support tickets.</p>
-                                </div>
-                            }
-                        />
-                        <Route
-                            path="tickets/admin"
-                            element={
-                                <RequireRole allowedRoles={["admin", "super_admin"]}>
-                                    <AdminTickets />
-                                </RequireRole>
-                            }
-                        />
-                    </Route>
-=======
           <Route
             path="/dashboard/*"
             element={
@@ -360,176 +201,10 @@
               }
             />
           </Route>
->>>>>>> 63dd18a5
 
           {/* =======================
               PUBLIC ROUTES
           ======================= */}
-<<<<<<< HEAD
-                    <Route
-                        path="/"
-                        element={
-                            <>
-                                <NavBar />
-                                <Homepage />
-                            </>
-                        }
-                    />
-                    <Route
-                        path="/home"
-                        element={
-                            <>
-                                <NavBar />
-                                <Homepage />
-                            </>
-                        }
-                    />
-                    <Route
-                        path="/signup"
-                        element={
-                            <>
-                                <NavBar />
-                                <SignUpForm />
-                            </>
-                        }
-                    />
-                    <Route
-                        path="/playground"
-                        element={
-                            <>
-                                <NavBar />
-                                <Playground />
-                            </>
-                        }
-                    />
-                    <Route
-                        path="/contact"
-                        element={
-                            <>
-                                <NavBar />
-                                <Contact />
-                            </>
-                        }
-                    />
-                    <Route
-                        path="/about"
-                        element={
-                            <>
-                                <NavBar />
-                                <AboutUs />
-                            </>
-                        }
-                    />
-                    <Route
-                        path="/services"
-                        element={
-                            <>
-                                <NavBar />
-                                <Services />
-                            </>
-                        }
-                    />
-                    <Route
-                        path="/services/:id"
-                        element={
-                            <>
-                                <NavBar />
-                                <ServiceDetail />
-                            </>
-                        }
-                    />
-                    <Route
-                        path="/verify"
-                        element={
-                            <>
-                                <NavBar />
-                                <VerifyPage />
-                            </>
-                        }
-                    />
-                    <Route
-                        path="/blog"
-                        element={
-                            <>
-                                <NavBar />
-                                <Blog />
-                            </>
-                        }
-                    />
-                    <Route
-                        path="/blog/:id"
-                        element={
-                            <>
-                                <NavBar />
-                                <BlogPost />
-                            </>
-                        }
-                    />
-                    <Route
-                        path="/privacy"
-                        element={
-                            <>
-                                <NavBar />
-                                <PrivacyPolicy />
-                            </>
-                        }
-                    />
-                    <Route
-                        path="/privacy-policy"
-                        element={
-                            <>
-                                <NavBar />
-                                <PrivacyPolicy />
-                            </>
-                        }
-                    />
-                    <Route
-                        path="/terms"
-                        element={
-                            <>
-                                <NavBar />
-                                <Terms />
-                            </>
-                        }
-                    />
-                    <Route
-                        path="/login"
-                        element={
-                            <>
-                                <NavBar />
-                                <Login />
-                            </>
-                        }
-                    />
-                    <Route
-                        path="/forgot-password"
-                        element={
-                            <>
-                                <NavBar />
-                                <ForgotPassword />
-                            </>
-                        }
-                    />
-                    <Route
-                        path="/reset-password"
-                        element={
-                            <>
-                                <NavBar />
-                                <ResetPassword />
-                            </>
-                        }
-                    />
-                    {/* Unauthorized page */}
-                    <Route path="/unauthorized" element={<Unauthorized />} />
-
-                    {/* Fallback for unknown routes */}
-                    <Route path="*" element={<Navigate to="/" replace />} />
-                </Routes>
-            </Suspense>
-
-            {/* Shared footer for public pages */}
-            <FooterWrapper />
-=======
           <Route
             path="/"
             element={
@@ -581,6 +256,24 @@
               <>
                 <NavBar />
                 <AboutUs />
+              </>
+            }
+          />
+          <Route
+            path="/services"
+            element={
+              <>
+                <NavBar />
+                <Services />
+              </>
+            }
+          />
+          <Route
+            path="/services/:id"
+            element={
+              <>
+                <NavBar />
+                <ServiceDetail />
               </>
             }
           />
@@ -675,7 +368,6 @@
 
       {/* Shared footer for public pages */}
       <FooterWrapper />
->>>>>>> 63dd18a5
 
       {/* Global toast notifications */}
       <ToastContainer
