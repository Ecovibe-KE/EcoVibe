<<<<<<< HEAD
import { useEffect, useMemo } from "react";
import { BrowserRouter as Router, Routes, Route, useLocation } from "react-router-dom";
=======
import { useEffect } from "react";
>>>>>>> 9d97b9b0
import { useAnalytics } from "../hooks/useAnalytics";
import NavBar from "./Navbar.jsx";
import Playground from "./Playground.jsx";
import Contact from "./Contact.jsx";
import { ToastContainer } from "react-toastify";
<<<<<<< HEAD
import "react-toastify/dist/ReactToastify.css"; // ✅ Added required CSS import
import Footer from "./Footer.jsx";

// Landing Page Component
function LandingPage() {
  return (
    <div className="container-fluid">
      <p>Welcome to Ecovibe</p>
      <p>Something good is coming soon!</p>
    </div>
  );
}

// Client Page Component
function ClientPage() {
  return (
    <div className="container-fluid">
      <h1>Client Dashboard</h1>
      <p>This is where client-specific content will go.</p>
    </div>
  );
}

// Footer Wrapper to dynamically detect page type
function FooterWrapper() {
  const location = useLocation();
  const pageType = useMemo(
    () => (location.pathname.startsWith("/client") ? "client" : "landing"),
    [location.pathname]
  );

  // ✅ Log to console to help debugging
  console.log("Rendering FooterWrapper with pageType:", pageType);

  return <Footer pageType={pageType} />;
}

function App() {
  const { logEvent } = useAnalytics() || {}; // ✅ Safe destructure (avoids undefined)

  useEffect(() => {
    if (logEvent) {
      logEvent("screen_view", {
        firebase_screen: "Home Page",
        firebase_screen_class: "App",
      });
    } else {
      console.warn("logEvent is undefined – check useAnalytics hook.");
    }
  }, [logEvent]);

  return (
   
      <div className="app-container d-flex flex-column min-vh-100">
        <NavBar />
        <div className="flex-grow-1">
          <Routes>
            <Route path="/playground" element={<Playground />} />
            <Route path="/contact" element={<Contact />} />
            <Route path="/client" element={<ClientPage />} />
            <Route path="/" element={<LandingPage />} />
          </Routes>
        </div>

        {/* Toast Notifications (safe, won't crash app if imported correctly) */}
        <ToastContainer
          position="top-right"
          autoClose={5000}
          hideProgressBar={false}
          newestOnTop={false}
          closeOnClick
          rtl={false}
          pauseOnFocusLoss
          draggable
          pauseOnHover
        />

        {/* ✅ Safe Footer Wrapper */}
        <FooterWrapper />
      </div>
   
=======
import { Routes, Route } from "react-router-dom";

function App() {
  const { logEvent } = useAnalytics();

  useEffect(() => {
    logEvent("screen_view", {
      firebase_screen: "Home Page",
      firebase_screen_class: "App",
    });
  }, [logEvent]);

  return (
    <>
      <NavBar />
      <Routes>
        <Route path="/playground" element={<Playground />} />
        <Route path="/contact" element={<Contact />} />
        <Route
          path="/"
          element={
            <div className="container-fluid">
              <p>Welcome to Ecovibe</p>
              <p>Something good is coming soon!</p>
            </div>
          }
        />
      </Routes>
      {/*Reusable toast*/}
      <ToastContainer
        position="top-right"
        autoClose={5000}
        hideProgressBar={false}
        newestOnTop={false}
        closeOnClick
        rtl={false}
        pauseOnFocusLoss
        draggable
        pauseOnHover
      />
    </>
>>>>>>> 9d97b9b0
  );
}
export default App;<|MERGE_RESOLUTION|>--- conflicted
+++ resolved
@@ -1,15 +1,10 @@
-<<<<<<< HEAD
 import { useEffect, useMemo } from "react";
 import { BrowserRouter as Router, Routes, Route, useLocation } from "react-router-dom";
-=======
-import { useEffect } from "react";
->>>>>>> 9d97b9b0
 import { useAnalytics } from "../hooks/useAnalytics";
 import NavBar from "./Navbar.jsx";
 import Playground from "./Playground.jsx";
 import Contact from "./Contact.jsx";
 import { ToastContainer } from "react-toastify";
-<<<<<<< HEAD
 import "react-toastify/dist/ReactToastify.css"; // ✅ Added required CSS import
 import Footer from "./Footer.jsx";
 
@@ -91,49 +86,6 @@
         <FooterWrapper />
       </div>
    
-=======
-import { Routes, Route } from "react-router-dom";
-
-function App() {
-  const { logEvent } = useAnalytics();
-
-  useEffect(() => {
-    logEvent("screen_view", {
-      firebase_screen: "Home Page",
-      firebase_screen_class: "App",
-    });
-  }, [logEvent]);
-
-  return (
-    <>
-      <NavBar />
-      <Routes>
-        <Route path="/playground" element={<Playground />} />
-        <Route path="/contact" element={<Contact />} />
-        <Route
-          path="/"
-          element={
-            <div className="container-fluid">
-              <p>Welcome to Ecovibe</p>
-              <p>Something good is coming soon!</p>
-            </div>
-          }
-        />
-      </Routes>
-      {/*Reusable toast*/}
-      <ToastContainer
-        position="top-right"
-        autoClose={5000}
-        hideProgressBar={false}
-        newestOnTop={false}
-        closeOnClick
-        rtl={false}
-        pauseOnFocusLoss
-        draggable
-        pauseOnHover
-      />
-    </>
->>>>>>> 9d97b9b0
   );
 }
 export default App;