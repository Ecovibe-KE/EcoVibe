import Homepage from "./Homepage";
import { useEffect, Suspense } from "react";
import { useAnalytics } from "../hooks/useAnalytics";
import NavBar from "./Navbar.jsx";
import NavPanel from "./NavPanel.jsx";
import Playground from "./Playground.jsx";
import Contact from "./Contact.jsx";
import { ToastContainer } from "react-toastify";
<<<<<<< HEAD
import { Routes, Route, Navigate, useLocation, Outlet } from "react-router-dom";
import AboutUs from "./AboutUs.jsx"
import ServiceAdmin from "./ServiceAdmin.jsx";
=======
import { Routes, Route, Navigate, useLocation } from "react-router-dom";
import UserManagement from "./admin/UserManagement.jsx";
import TopNavbar from "./TopNavbar.jsx";
import AboutUs from "./AboutUs.jsx";
>>>>>>> 5cfe1c95

function App() {
  const { logEvent } = useAnalytics();
  const location = useLocation();

  const isManagementRoute = location.pathname.startsWith('/dashboard');

  useEffect(() => {
    logEvent("screen_view", {
      firebase_screen: location.pathname || "/",
      firebase_screen_class: "App",
    });
  }, [logEvent, location.pathname]);

  return (
    <>
      {/* Non-management routes - show NavBar */}
      {!isManagementRoute && <NavBar />}

<<<<<<< HEAD
  return (
    <>
      {/*  Non-management paths - show NavBar*/}
      {!isManagementRoute && <NavBar />}

=======
>>>>>>> 5cfe1c95
      {/* Management routes - show NavPanel layout */}
      {isManagementRoute ? (
        <div className="d-flex vh-100">
          <NavPanel />
<<<<<<< HEAD
          <main role="main" className="flex-fill bg-light overflow-auto">
            <Suspense fallback={<div className="p-4">Loading…</div>}>
              <Routes>
                <Route path="/dashboard" element={<Outlet />}>
                  <Route path="main" element={<p>Dashboard</p>} />
                  <Route index element={<Navigate to="main" replace />} />
                  <Route path="bookings/*" element={<p>Bookings</p>} />
                  <Route path="resources/*" element={<p>Resources</p>} />
                  <Route path="profile/*" element={<p>Profile</p>} />
                  <Route path="payments/*" element={<p>Payments</p>} />
                  <Route path="blog/*" element={<p>Blog</p>} />
                  <Route path="services/*" element={<p>Services</p>} />
                  <Route path="about/*" element={<p>About (management)</p>} />
                  <Route path="users/*" element={<p>Users</p>} />
                  <Route path="tickets/*" element={<p>Tickets</p>} />
                  <Route path="*" element={<Navigate to="main" replace />} />
                </Route>
              </Routes>
            </Suspense>
          </main>
        </div>
      ) : (

=======
          <div className="flex-fill d-flex flex-column">
            <TopNavbar />
            <main
              role="main"
              className="flex-fill bg-light overflow-auto"
              style={{ marginTop: "70px" }}
            >
              <Suspense fallback={<div className="p-4">Loading…</div>}>
                <Routes>
                  <Route path="/dashboard" element={<p>Dashboard Main</p>} />
                  <Route path="/dashboard/bookings" element={<p>Bookings</p>} />
                  <Route path="/dashboard/resources" element={<p>Resources</p>} />
                  <Route path="/dashboard/profile" element={<p>Profile</p>} />
                  <Route path="/dashboard/payments" element={<p>Payments</p>} />
                  <Route path="/dashboard/blog" element={<p>Blog</p>} />
                  <Route path="/dashboard/services" element={<p>Services</p>} />
                  <Route path="/dashboard/about" element={<p>About (management)</p>} />
                  <Route path="/dashboard/users" element={<UserManagement />} />
                  <Route path="/dashboard/tickets" element={<p>Tickets</p>} />
                  <Route path="/dashboard/*" element={<Navigate to="/dashboard" replace />} />
                </Routes>
              </Suspense>
            </main>
          </div>
        </div>
      ) : (
>>>>>>> 5cfe1c95
        /* Public routes - normal layout */
        <Routes>
          <Route index element={<Homepage />} />
          <Route path="/playground" element={<Playground />} />
          <Route path="/contact" element={<Contact />} />
          <Route path="/home" element={<Homepage />} />
          <Route path="/about" element={<AboutUs />} />
          <Route path="/services" element={<ServiceAdmin />} />
          <Route path="*" element={<Navigate to="/home" replace />} />
        </Routes>
      )}
<<<<<<< HEAD
      {/*Reusable toast*/}
      <ToastContainer
        position="top-right"
        autoClose={5000}
        hideProgressBar={false}
        newestOnTop={false}
        closeOnClick
        rtl={false}
        pauseOnFocusLoss
        draggable
        pauseOnHover
      />
    </>
  );
=======
>>>>>>> 5cfe1c95

      {/* Reusable toast */}
      <ToastContainer
        position="top-right"
        autoClose={5000}
        hideProgressBar={false}
        newestOnTop={false}
        closeOnClick
        rtl={false}
        pauseOnFocusLoss
        draggable
        pauseOnHover
      />
    </>
  );
}

export default App;<|MERGE_RESOLUTION|>--- conflicted
+++ resolved
@@ -6,16 +6,11 @@
 import Playground from "./Playground.jsx";
 import Contact from "./Contact.jsx";
 import { ToastContainer } from "react-toastify";
-<<<<<<< HEAD
-import { Routes, Route, Navigate, useLocation, Outlet } from "react-router-dom";
-import AboutUs from "./AboutUs.jsx"
-import ServiceAdmin from "./ServiceAdmin.jsx";
-=======
 import { Routes, Route, Navigate, useLocation } from "react-router-dom";
 import UserManagement from "./admin/UserManagement.jsx";
 import TopNavbar from "./TopNavbar.jsx";
 import AboutUs from "./AboutUs.jsx";
->>>>>>> 5cfe1c95
+import ServiceAdmin from "./ServiceAdmin.jsx";
 
 function App() {
   const { logEvent } = useAnalytics();
@@ -35,43 +30,10 @@
       {/* Non-management routes - show NavBar */}
       {!isManagementRoute && <NavBar />}
 
-<<<<<<< HEAD
-  return (
-    <>
-      {/*  Non-management paths - show NavBar*/}
-      {!isManagementRoute && <NavBar />}
-
-=======
->>>>>>> 5cfe1c95
       {/* Management routes - show NavPanel layout */}
       {isManagementRoute ? (
         <div className="d-flex vh-100">
           <NavPanel />
-<<<<<<< HEAD
-          <main role="main" className="flex-fill bg-light overflow-auto">
-            <Suspense fallback={<div className="p-4">Loading…</div>}>
-              <Routes>
-                <Route path="/dashboard" element={<Outlet />}>
-                  <Route path="main" element={<p>Dashboard</p>} />
-                  <Route index element={<Navigate to="main" replace />} />
-                  <Route path="bookings/*" element={<p>Bookings</p>} />
-                  <Route path="resources/*" element={<p>Resources</p>} />
-                  <Route path="profile/*" element={<p>Profile</p>} />
-                  <Route path="payments/*" element={<p>Payments</p>} />
-                  <Route path="blog/*" element={<p>Blog</p>} />
-                  <Route path="services/*" element={<p>Services</p>} />
-                  <Route path="about/*" element={<p>About (management)</p>} />
-                  <Route path="users/*" element={<p>Users</p>} />
-                  <Route path="tickets/*" element={<p>Tickets</p>} />
-                  <Route path="*" element={<Navigate to="main" replace />} />
-                </Route>
-              </Routes>
-            </Suspense>
-          </main>
-        </div>
-      ) : (
-
-=======
           <div className="flex-fill d-flex flex-column">
             <TopNavbar />
             <main
@@ -87,7 +49,7 @@
                   <Route path="/dashboard/profile" element={<p>Profile</p>} />
                   <Route path="/dashboard/payments" element={<p>Payments</p>} />
                   <Route path="/dashboard/blog" element={<p>Blog</p>} />
-                  <Route path="/dashboard/services" element={<p>Services</p>} />
+                  <Route path="/dashboard/services" element={<ServiceAdmin />} />
                   <Route path="/dashboard/about" element={<p>About (management)</p>} />
                   <Route path="/dashboard/users" element={<UserManagement />} />
                   <Route path="/dashboard/tickets" element={<p>Tickets</p>} />
@@ -98,7 +60,6 @@
           </div>
         </div>
       ) : (
->>>>>>> 5cfe1c95
         /* Public routes - normal layout */
         <Routes>
           <Route index element={<Homepage />} />
@@ -110,23 +71,6 @@
           <Route path="*" element={<Navigate to="/home" replace />} />
         </Routes>
       )}
-<<<<<<< HEAD
-      {/*Reusable toast*/}
-      <ToastContainer
-        position="top-right"
-        autoClose={5000}
-        hideProgressBar={false}
-        newestOnTop={false}
-        closeOnClick
-        rtl={false}
-        pauseOnFocusLoss
-        draggable
-        pauseOnHover
-      />
-    </>
-  );
-=======
->>>>>>> 5cfe1c95
 
       {/* Reusable toast */}
       <ToastContainer
