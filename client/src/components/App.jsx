--- conflicted
+++ resolved
@@ -1,13 +1,10 @@
-<<<<<<< HEAD
-import Homepage from "./Homepage";
-import { useEffect } from "react";
-=======
 import { useEffect, useMemo, Suspense } from "react";
 import { Routes, Route, useLocation, Navigate, Outlet } from "react-router-dom";
 import { ToastContainer } from "react-toastify";
 import "react-toastify/dist/ReactToastify.css";
 
->>>>>>> 223d4a4a
+import Homepage from "./Homepage";
+import { useEffect } from "react";
 import { useAnalytics } from "../hooks/useAnalytics";
 
 import NavBar from "./Navbar.jsx";
@@ -15,11 +12,6 @@
 import Homepage from "./Homepage.jsx";
 import Playground from "./Playground.jsx";
 import Contact from "./Contact.jsx";
-<<<<<<< HEAD
-import { ToastContainer } from "react-toastify";
-import { Routes, Route } from "react-router-dom";
-import SignUpForm from "./Signup.jsx";
-=======
 import AboutUs from "./AboutUs.jsx";
 import Blog from "./Blog.jsx";
 import PrivacyPolicy from "./PrivacyPolicy.jsx";
@@ -48,7 +40,9 @@
 
   return <Footer pageType={pageType} />;
 }
->>>>>>> 223d4a4a
+import { ToastContainer } from "react-toastify";
+import { Routes, Route } from "react-router-dom";
+import SignUpForm from "./Signup.jsx";
 
 function App() {
   const location = useLocation();
@@ -78,30 +72,6 @@
       firebase_screen: location.pathname || "/",
       firebase_screen_class: "App",
     });
-<<<<<<< HEAD
-  }, [logEvent]);
-  return (
-    <>
-      <NavBar />
-      <Routes>
-        <Route path="/playground" element={<Playground />} />
-        <Route path="/contact" element={<Contact />} />
-        <Route path="/" element={<Homepage />} />
-        <Route path="/signup" element={<SignUpForm />} />
-        <Route
-          path="/login"
-          element={
-            <>
-              <div className="justify-content-center align-content-center">
-                <p className="">Welcome to ecovibe</p>
-                <p className="">Something good is coming</p>
-              </div>
-            </>
-          }
-        ></Route>
-      </Routes>
-      {/*Reusable toast*/}
-=======
   }, [logEvent, location.pathname]);
 
   return (
@@ -157,7 +127,6 @@
       )}
 
       {/* Toast Notifications */}
->>>>>>> 223d4a4a
       <ToastContainer
         position="top-right"
         autoClose={5000}
@@ -169,12 +138,9 @@
         draggable
         pauseOnHover
       />
-<<<<<<< HEAD
-=======
 
       {/* Footer */}
       {!isManagementRoute && <FooterWrapper />}
->>>>>>> 223d4a4a
     </>
   );
 }
