--- conflicted
+++ resolved
@@ -10,20 +10,14 @@
 import Homepage from "./Homepage.jsx";
 import Playground from "./Playground.jsx";
 import Contact from "./Contact.jsx";
-<<<<<<< HEAD
-import { ToastContainer } from "react-toastify";
-import { Routes, Route, Navigate, useLocation } from "react-router-dom";
-import UserManagement from "./admin/userManagement/UserManagement.jsx";
-=======
 import AboutUs from "./AboutUs.jsx";
 import Blog from "./Blog.jsx";
 import PrivacyPolicy from "./PrivacyPolicy.jsx";
 import Terms from "./Terms.jsx";
-import UserManagement from "./admin/UserManagement.jsx";
->>>>>>> 223d4a4a
 import TopNavbar from "./TopNavbar.jsx";
 
 import Footer from "./Footer.jsx";
+import UserManagement from "./admin/userManagement/UserManagement.jsx";
 
 // Footer Wrapper to detect page type
 function FooterWrapper() {
