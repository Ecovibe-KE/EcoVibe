--- conflicted
+++ resolved
@@ -14,15 +14,11 @@
 import Blog from "./Blog.jsx";
 import PrivacyPolicy from "./PrivacyPolicy.jsx";
 import Terms from "./Terms.jsx";
-<<<<<<< HEAD
-=======
 import VerifyPage from "./Verify.jsx";
 import UserManagement from "./admin/UserManagement.jsx";
->>>>>>> 0c756b15
 import TopNavbar from "./TopNavbar.jsx";
 
 import Footer from "./Footer.jsx";
-import UserManagement from "./admin/UserManagement.jsx";
 
 // Footer Wrapper to detect page type
 function FooterWrapper() {
