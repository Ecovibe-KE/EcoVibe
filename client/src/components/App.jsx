--- conflicted
+++ resolved
@@ -16,7 +16,8 @@
 import VerifyPage from "./Verify.jsx";
 import SignUpForm from "./Signup.jsx";
 import Login from "./Login.jsx";
-<<<<<<< HEAD
+import UserManagement from "./admin/UserManagement.jsx";
+import Footer from "./Footer.jsx";
 import ForgotPassword from "./ForgotPassword.jsx";
 import "bootstrap-icons/font/bootstrap-icons.css";
 import "bootstrap/dist/js/bootstrap.bundle.min.js";
@@ -25,20 +26,24 @@
 import BlogManagementUi from "./admin/BlogManagment.jsx";
 
 // Footer Wrapper to detect page type
-function FooterWrapper() {
-  const location = useLocation();
-
-  const pageType = useMemo(() => {
-    const path = location.pathname.toLowerCase();
-    if (path.startsWith("/about")) return "about";
-    if (path.startsWith("/blog")) return "blog";
-    if (path.startsWith("/services")) return "services";
-    if (path.startsWith("/contact")) return "contact";
-    return "landing";
-  }, [location.pathname]);
-=======
-import UserManagement from "./admin/UserManagement.jsx";
->>>>>>> 0f117222
+// function FooterWrapper() {
+//   const location = useLocation();
+
+//   const pageType = useMemo(() => {
+//     const path = location.pathname.toLowerCase();
+//     if (path.startsWith("/about")) return "about";
+//     if (path.startsWith("/blog")) return "blog";
+//     if (path.startsWith("/services")) return "services";
+//     if (path.startsWith("/contact")) return "contact";
+//     return "landing";
+//   }, [location.pathname]);
+
+//   if (import.meta.env?.MODE === "development") {
+//     console.debug("Rendering FooterWrapper with pageType:", pageType);
+//   }
+
+//   return <Footer pageType={pageType} />;
+// }
 
 const PrivacyPolicy = lazy(() => import("./PrivacyPolicy.jsx"));
 
@@ -63,7 +68,6 @@
   }, [logEvent, location.pathname]);
 
   return (
-<<<<<<< HEAD
     <>
       <Suspense fallback={<div className="p-4">Loading…</div>}>
         <Routes>
@@ -76,202 +80,91 @@
               </>
             }
           >
-=======
-    <div className="app-wrapper">
-      <div className="main-content">
-        <Suspense fallback={<div className="p-4">Loading…</div>}>
-          <Routes>
-            {/* Dashboard / Protected routes (no footer) */}
-            <Route path="/dashboard/*" element={<DashboardLayout />}>
-              <Route
-                index
-                element={
-                  <div className="p-4">
-                    <h2>Dashboard Main</h2>
-                  </div>
-                }
-              />
-              <Route
-                path="main"
-                element={
-                  <div className="p-4">
-                    <h2>Dashboard Main</h2>
-                  </div>
-                }
-              />
-              <Route
-                path="bookings"
-                element={
-                  <div className="p-4">
-                    <h2>Bookings</h2>
-                  </div>
-                }
-              />
-              <Route
-                path="resources"
-                element={
-                  <div className="p-4">
-                    <h2>Resources</h2>
-                  </div>
-                }
-              />
-              <Route
-                path="profile"
-                element={
-                  <div className="p-4">
-                    <h2>Profile</h2>
-                  </div>
-                }
-              />
-              <Route
-                path="payments"
-                element={
-                  <div className="p-4">
-                    <h2>Payments</h2>
-                  </div>
-                }
-              />
-              <Route
-                path="blog"
-                element={
-                  <div className="p-4">
-                    <h2>Blog</h2>
-                  </div>
-                }
-              />
-              <Route
-                path="services"
-                element={
-                  <div className="p-4">
-                    <h2>Services</h2>
-                  </div>
-                }
-              />
-              <Route
-                path="about"
-                element={
-                  <div className="p-4">
-                    <h2>About Management</h2>
-                  </div>
-                }
-              />
-              <Route path="users" element={<UserManagement />} />
-              <Route
-                path="tickets"
-                element={
-                  <div className="p-4">
-                    <h2>Tickets</h2>
-                  </div>
-                }
-              />
-            </Route>
-
-            {/* Public pages (footer shown) */}
->>>>>>> 0f117222
-            <Route
-              path="/"
-              element={
-                <>
-                  <NavBar />
-                  <Homepage />
-                </>
-              }
-            />
-            <Route
-              path="/home"
-              element={
-                <>
-                  <NavBar />
-                  <Homepage />
-                </>
-              }
-            />
-            <Route
-              path="/playground"
-              element={
-                <>
-                  <NavBar />
-                  <Playground />
-                </>
-              }
-            />
-            <Route
-              path="/contact"
-              element={
-                <>
-                  <NavBar />
-                  <Contact />
-                </>
-              }
-            />
-
-            <Route
-              path="/about"
-              element={
-<<<<<<< HEAD
+            <Route
+              index
+              element={
+                <div className="p-4">
+                  <h2>Dashboard Main</h2>
+                  <p>Welcome to your dashboard!</p>
+                </div>
+              }
+            />
+            <Route
+              path="main"
+              element={
+                <div className="p-4">
+                  <h2>Dashboard Main</h2>
+                  <p>Welcome to your dashboard!</p>
+                </div>
+              }
+            />
+            <Route
+              path="bookings"
+              element={
+                <div className="p-4">
+                  <h2>Bookings</h2>
+                  <p>Manage your bookings here.</p>
+                </div>
+              }
+            />
+            <Route
+              path="resources"
+              element={
+                <div className="p-4">
+                  <h2>Resources</h2>
+                  <p>Access your resources.</p>
+                </div>
+              }
+            />
+
+            <Route
+              path="profile"
+              element={
                 <div className="p-4">
                   <h2>Profile</h2>
                   <ProfilePage />
                 </div>
-=======
-                <>
-                  <NavBar />
-                  <AboutUs />
-                </>
->>>>>>> 0f117222
-              }
-            />
-
-            <Route
-              path="/verify"
-              element={
-                <>
-                  <NavBar />
-                  <VerifyPage />
-                </>
-              }
-            />
-<<<<<<< HEAD
+              }
+            />
+
+            <Route
+              path="payments"
+              element={
+                <div className="p-4">
+                  <h2>Payments</h2>
+                  <p>View payment history.</p>
+                </div>
+              }
+            />
             <Route path="blog" element={<BlogManagementUi />} />
-=======
-            <Route
-              path="/blog"
-              element={
-                <>
-                  <NavBar />
-                  <Blog />
-                </>
-              }
-            />
->>>>>>> 0f117222
-            <Route
-              path="/blog/:id"
-              element={
-                <>
-                  <NavBar />
-                  <BlogPost />
-                </>
-              }
-            />
-            <Route
-              path="/privacy"
-              element={
-                <>
-                  <NavBar />
-                  <PrivacyPolicy />
-                </>
-              }
-            />
-            <Route
-              path="/privacy-policy"
-              element={
-                <>
-                  <NavBar />
-                  <PrivacyPolicy />
-                </>
-              }
-            />
-<<<<<<< HEAD
+            <Route
+              path="services"
+              element={
+                <div className="p-4">
+                  <h2>Services</h2>
+                  <p>Manage your services.</p>
+                </div>
+              }
+            />
+            <Route
+              path="about"
+              element={
+                <div className="p-4">
+                  <h2>About Management</h2>
+                  <p>Update about information.</p>
+                </div>
+              }
+            />
+            <Route path="users" element={<UserManagement />} />
+            <Route
+              path="tickets"
+              element={
+                <div className="p-4">
+                  <h2>Tickets</h2>
+                  <p>Manage support tickets.</p>
+                </div>
+              }
+            />
           </Route>
 
           {/* Public routes - NO NESTED ROUTES */}
@@ -281,7 +174,6 @@
               <>
                 <NavBar />
                 <Homepage />
-                <FooterWrapper />
               </>
             }
           />
@@ -291,7 +183,6 @@
               <>
                 <NavBar />
                 <Homepage />
-                <FooterWrapper />
               </>
             }
           />
@@ -301,7 +192,6 @@
               <>
                 <NavBar />
                 <SignUpForm />
-                <FooterWrapper />
               </>
             }
           />
@@ -311,7 +201,6 @@
               <>
                 <NavBar />
                 <Playground />
-                <FooterWrapper />
               </>
             }
           />
@@ -321,7 +210,6 @@
               <>
                 <NavBar />
                 <Contact />
-                <FooterWrapper />
               </>
             }
           />
@@ -331,7 +219,6 @@
               <>
                 <NavBar />
                 <AboutUs />
-                <FooterWrapper />
               </>
             }
           />
@@ -341,7 +228,6 @@
               <>
                 <NavBar />
                 <VerifyPage />
-                <FooterWrapper />
               </>
             }
           />
@@ -351,7 +237,6 @@
               <>
                 <NavBar />
                 <Blog />
-                <FooterWrapper />
               </>
             }
           />
@@ -361,7 +246,6 @@
               <>
                 <NavBar />
                 <BlogPost />
-                <FooterWrapper />
               </>
             }
           />
@@ -371,7 +255,6 @@
               <>
                 <NavBar />
                 <PrivacyPolicy />
-                <FooterWrapper />
               </>
             }
           />
@@ -381,7 +264,6 @@
               <>
                 <NavBar />
                 <PrivacyPolicy />
-                <FooterWrapper />
               </>
             }
           />
@@ -391,7 +273,6 @@
               <>
                 <NavBar />
                 <Terms />
-                <FooterWrapper />
               </>
             }
           />
@@ -401,7 +282,6 @@
               <>
                 <NavBar />
                 <Login />
-                <FooterWrapper />
               </>
             }
           />
@@ -411,7 +291,6 @@
               <>
                 <NavBar />
                 <ForgotPassword />
-                <FooterWrapper />
               </>
             }
           />
@@ -422,37 +301,13 @@
               <>
                 <NavBar />
                 <ResetPassword />
-                <FooterWrapper />
-              </>
-            }
-          />
-=======
-            <Route
-              path="/terms"
-              element={
-                <>
-                  <NavBar />
-                  <Terms />
-                </>
-              }
-            />
-            <Route
-              path="/signup"
-              element={
-                <>
-                  <NavBar />
-                  <SignUpForm />
-                </>
-              }
-            />
-            <Route path="/login" element={<Login />} />
-
-            {/* Catch-all */}
-            <Route path="*" element={<Navigate to="/" replace />} />
-          </Routes>
-        </Suspense>
-      </div>
->>>>>>> 0f117222
+              </>
+            }
+          />
+          {/* Catch-all */}
+          <Route path="*" element={<Navigate to="/" replace />} />
+        </Routes>
+      </Suspense>
 
       {/* Footer rendered only on public/non-protected pages */}
       <FooterWrapper />
@@ -469,7 +324,7 @@
         draggable
         pauseOnHover
       />
-    </div>
+    </>
   );
 }
 
