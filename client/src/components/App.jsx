import { useAuth } from "../context/AuthContext";
import RequireRole from "../wrappers/RequireRole";
import Unauthorized from "../wrappers/Unauthorized";
import { Outlet } from "react-router-dom";
import { useEffect, Suspense, lazy } from "react";
import { Routes, Route, Navigate, useLocation } from "react-router-dom";
import { ToastContainer } from "react-toastify";
import "react-toastify/dist/ReactToastify.css";
import { useAnalytics } from "../hooks/useAnalytics";

// Core layout and components
import NavBar from "./Navbar.jsx";
import TopNavbar from "./TopNavbar.jsx";
import FooterWrapper from "./FooterWrapper.jsx";

// Public pages
import Homepage from "./Homepage.jsx";
import Playground from "./Playground.jsx";
import Contact from "./Contact.jsx";
import AboutUs from "./AboutUs.jsx";
import Blog from "./Blog.jsx";
import BlogPost from "./BlogPost.jsx";
import Terms from "./Terms.jsx";
import VerifyPage from "./Verify.jsx";
import SignUpForm from "./Signup.jsx";
import Login from "./Login.jsx";
import ForgotPassword from "./ForgotPassword.jsx";
import ProfilePage from "./ProfilePage.jsx";
import ResetPassword from "./ResetPassword.jsx";
import Footer from "./Footer.jsx";

// Admin pages
import UserManagement from "./admin/UserManagement.jsx";
import BlogManagementUi from "./admin/BlogManagment.jsx";
<<<<<<< HEAD
import Booking from "./Booking.jsx";
=======
import ServiceAdmin from "./admin/ServiceAdmin.jsx";
>>>>>>> 00c0bcbd

// Lazy loaded page
const PrivacyPolicy = lazy(() => import("./PrivacyPolicy.jsx"));

// Dashboard wrapper (for protected pages)
function DashboardLayout() {
  return (
    <>
      <TopNavbar />
    </>
  );
}

function App() {
  const location = useLocation();
  const { logEvent } = useAnalytics();

  // Track route changes with analytics
  useEffect(() => {
    logEvent("screen_view", {
      firebase_screen: location.pathname || "/",
      firebase_screen_class: "App",
    });
  }, [logEvent, location.pathname]);

  // Protects routes based on auth + account status
  const PrivateRoute = ({ children }) => {
    const { user, isInactive, isSuspended } = useAuth();

    if (!user) return <Navigate to="/login" replace />;
    if (isInactive) return <Navigate to="/verify" replace />;
    if (isSuspended) return <Navigate to="/unauthorized" replace />;

    return (
      <>
        {children}
        <Outlet />
      </>
    );
  };

  return (
    <>
      <Suspense fallback={<div className="p-4">Loading…</div>}>
        <Routes>
<<<<<<< HEAD
          {/* Dashboard routes */}
=======
          {/* =======================
              DASHBOARD (Protected)
          ======================= */}
>>>>>>> 00c0bcbd
          <Route
            path="/dashboard/*"
            element={
              <PrivateRoute>
                <TopNavbar />
              </PrivateRoute>
            }
          >
            {/* General dashboard pages - any active user */}
            <Route
              index
              element={
                <div className="p-4">
                  <h2>Dashboard Main</h2>
                  <p>Welcome to your dashboard!</p>
                </div>
              }
            />
            <Route
              path="main"
              element={
                <div className="p-4">
                  <h2>Dashboard Main</h2>
                  <p>Welcome to your dashboard!</p>
                </div>
              }
            />
            <Route path="bookings" element={<Booking />} />

            <Route
              path="resources"
              element={
                <div className="p-4">
                  <h2>Resources</h2>
                  <p>Access your resources.</p>
                </div>
              }
            />
            <Route
              path="profile"
              element={
                <div className="p-4">
                  <h2>Profile</h2>
                  <ProfilePage />
                </div>
              }
            />
            <Route
              path="payments"
              element={
                <div className="p-4">
                  <h2>Payments</h2>
                  <p>View payment history.</p>
                </div>
              }
            />

            {/* Role-restricted dashboard pages */}
            <Route
              path="services"
              element={
                <RequireRole allowedRoles={["admin"]}>
                  <ServiceAdmin />
                </RequireRole>
              }
            />
            <Route
              path="users"
              element={
                <RequireRole allowedRoles={["admin", "super_admin"]}>
                  <UserManagement />
                </RequireRole>
              }
            />
            <Route
              path="blog"
              element={
                <RequireRole allowedRoles={["admin", "super_admin"]}>
                  <BlogManagementUi />
                </RequireRole>
              }
            />

            <Route
              path="about"
              element={
                <div className="p-4">
                  <h2>About Management</h2>
                  <p>Update about information.</p>
                </div>
              }
            />
            <Route
              path="tickets"
              element={
                <div className="p-4">
                  <h2>Tickets</h2>
                  <p>Manage support tickets.</p>
                </div>
              }
            />
          </Route>

<<<<<<< HEAD
          {/* Public routes */}
=======
          {/* =======================
              PUBLIC ROUTES
          ======================= */}
>>>>>>> 00c0bcbd
          <Route
            path="/"
            element={
              <>
                <NavBar />
                <Homepage />
              </>
            }
          />
          <Route
            path="/home"
            element={
              <>
                <NavBar />
                <Homepage />
              </>
            }
          />
          <Route
            path="/signup"
            element={
              <>
                <NavBar />
                <SignUpForm />
              </>
            }
          />
          <Route
            path="/playground"
            element={
              <>
                <NavBar />
                <Playground />
              </>
            }
          />
          <Route
            path="/contact"
            element={
              <>
                <NavBar />
                <Contact />
              </>
            }
          />
          <Route
            path="/about"
            element={
              <>
                <NavBar />
                <AboutUs />
              </>
            }
          />
          <Route
            path="/verify"
            element={
              <>
                <NavBar />
                <VerifyPage />
              </>
            }
          />
          <Route
            path="/blog"
            element={
              <>
                <NavBar />
                <Blog />
              </>
            }
          />
          <Route
            path="/blog/:id"
            element={
              <>
                <NavBar />
                <BlogPost />
              </>
            }
          />
          <Route
            path="/privacy"
            element={
              <>
                <NavBar />
                <PrivacyPolicy />
              </>
            }
          />
          <Route
            path="/privacy-policy"
            element={
              <>
                <NavBar />
                <PrivacyPolicy />
              </>
            }
          />
          <Route
            path="/terms"
            element={
              <>
                <NavBar />
                <Terms />
              </>
            }
          />
          <Route
            path="/login"
            element={
              <>
                <NavBar />
                <Login />
              </>
            }
          />
          <Route
            path="/forgot-password"
            element={
              <>
                <NavBar />
                <ForgotPassword />
              </>
            }
          />
          <Route
            path="/reset-password"
            element={
              <>
                <NavBar />
                <ResetPassword />
              </>
            }
          />
          {/* Unauthorized page */}
          <Route path="/unauthorized" element={<Unauthorized />} />

          {/* Fallback for unknown routes */}
          <Route path="*" element={<Navigate to="/" replace />} />
        </Routes>
      </Suspense>

      {/* Shared footer for public pages */}
      <FooterWrapper />

      {/* Global toast notifications */}
      <ToastContainer
        position="top-right"
        autoClose={5000}
        hideProgressBar={false}
        newestOnTop={false}
        closeOnClick
        rtl={false}
        pauseOnFocusLoss
        draggable
        pauseOnHover
      />
    </>
  );
}

export default App;<|MERGE_RESOLUTION|>--- conflicted
+++ resolved
@@ -32,11 +32,8 @@
 // Admin pages
 import UserManagement from "./admin/UserManagement.jsx";
 import BlogManagementUi from "./admin/BlogManagment.jsx";
-<<<<<<< HEAD
 import Booking from "./Booking.jsx";
-=======
 import ServiceAdmin from "./admin/ServiceAdmin.jsx";
->>>>>>> 00c0bcbd
 
 // Lazy loaded page
 const PrivacyPolicy = lazy(() => import("./PrivacyPolicy.jsx"));
@@ -82,13 +79,9 @@
     <>
       <Suspense fallback={<div className="p-4">Loading…</div>}>
         <Routes>
-<<<<<<< HEAD
-          {/* Dashboard routes */}
-=======
           {/* =======================
               DASHBOARD (Protected)
           ======================= */}
->>>>>>> 00c0bcbd
           <Route
             path="/dashboard/*"
             element={
@@ -192,13 +185,9 @@
             />
           </Route>
 
-<<<<<<< HEAD
-          {/* Public routes */}
-=======
           {/* =======================
               PUBLIC ROUTES
           ======================= */}
->>>>>>> 00c0bcbd
           <Route
             path="/"
             element={
