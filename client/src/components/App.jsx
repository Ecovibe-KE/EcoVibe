import Homepage from "./Homepage";
import { useEffect, Suspense } from "react";
import { useAnalytics } from "../hooks/useAnalytics";
import NavBar from "./Navbar.jsx";
import NavPanel from "./NavPanel.jsx";
import Playground from "./Playground.jsx";
import Contact from "./Contact.jsx";
import { ToastContainer } from "react-toastify";
<<<<<<< HEAD
import { Routes, Route, Navigate, useLocation, Outlet } from "react-router-dom";
=======
import { Routes, Route, Navigate, useLocation } from "react-router-dom";
import UserManagement from "./admin/UserManagement.jsx";
import TopNavbar from "./TopNavbar.jsx";
>>>>>>> 5cfe1c95
import AboutUs from "./AboutUs.jsx";

function App() {
  const { logEvent } = useAnalytics();
  const location = useLocation();

  const isManagementRoute = location.pathname.startsWith("/dashboard");

  useEffect(() => {
    logEvent("screen_view", {
      firebase_screen: location.pathname || "/",
      firebase_screen_class: "App",
    });
  }, [logEvent, location.pathname]);

  return (
    <>
<<<<<<< HEAD
      {/*  Non-management paths - show NavBar*/}
=======
      {/* Non-management routes - show NavBar */}
>>>>>>> 5cfe1c95
      {!isManagementRoute && <NavBar />}

      {/* Management routes - show NavPanel layout */}
      {isManagementRoute ? (
        <div className="d-flex vh-100">
          <NavPanel />
<<<<<<< HEAD
          <main role="main" className="flex-fill bg-light overflow-auto">
            <Suspense fallback={<div className="p-4">Loading…</div>}>
              <Routes>
                <Route path="/dashboard" element={<Outlet />}>
                  <Route path="main" element={<p>Dashboard</p>} />
                  <Route index element={<Navigate to="main" replace />} />
                  <Route path="bookings/*" element={<p>Bookings</p>} />
                  <Route path="resources/*" element={<p>Resources</p>} />
                  <Route path="profile/*" element={<p>Profile</p>} />
                  <Route path="payments/*" element={<p>Payments</p>} />
                  <Route path="blog/*" element={<p>Blog</p>} />
                  <Route path="services/*" element={<p>Services</p>} />
                  <Route path="about/*" element={<p>About (management)</p>} />
                  <Route path="users/*" element={<p>Users</p>} />
                  <Route path="tickets/*" element={<p>Tickets</p>} />
                  <Route path="*" element={<Navigate to="main" replace />} />
                </Route>
              </Routes>
            </Suspense>
          </main>
=======
          <div className="flex-fill d-flex flex-column">
            <TopNavbar />
            <main
              role="main"
              className="flex-fill bg-light overflow-auto"
              style={{ marginTop: "70px" }}
            >
              <Suspense fallback={<div className="p-4">Loading…</div>}>
                <Routes>
                  <Route path="/dashboard" element={<p>Dashboard Main</p>} />
                  <Route path="/dashboard/bookings" element={<p>Bookings</p>} />
                  <Route path="/dashboard/resources" element={<p>Resources</p>} />
                  <Route path="/dashboard/profile" element={<p>Profile</p>} />
                  <Route path="/dashboard/payments" element={<p>Payments</p>} />
                  <Route path="/dashboard/blog" element={<p>Blog</p>} />
                  <Route path="/dashboard/services" element={<p>Services</p>} />
                  <Route path="/dashboard/about" element={<p>About (management)</p>} />
                  <Route path="/dashboard/users" element={<UserManagement />} />
                  <Route path="/dashboard/tickets" element={<p>Tickets</p>} />
                  <Route path="/dashboard/*" element={<Navigate to="/dashboard" replace />} />
                </Routes>
              </Suspense>
            </main>
          </div>
>>>>>>> 5cfe1c95
        </div>
      ) : (
        /* Public routes - normal layout */
        <Routes>
          <Route index element={<Homepage />} />
          <Route path="/playground" element={<Playground />} />
          <Route path="/contact" element={<Contact />} />
          <Route path="/home" element={<Homepage />} />
          <Route path="/about" element={<AboutUs />} />
          <Route path="*" element={<Navigate to="/home" replace />} />
        </Routes>
      )}
<<<<<<< HEAD
      {/*Reusable toast*/}
=======

      {/* Reusable toast */}
>>>>>>> 5cfe1c95
      <ToastContainer
        position="top-right"
        autoClose={5000}
        hideProgressBar={false}
        newestOnTop={false}
        closeOnClick
        rtl={false}
        pauseOnFocusLoss
        draggable
        pauseOnHover
      />
    </>
  );
}

export default App;<|MERGE_RESOLUTION|>--- conflicted
+++ resolved
@@ -6,13 +6,9 @@
 import Playground from "./Playground.jsx";
 import Contact from "./Contact.jsx";
 import { ToastContainer } from "react-toastify";
-<<<<<<< HEAD
-import { Routes, Route, Navigate, useLocation, Outlet } from "react-router-dom";
-=======
 import { Routes, Route, Navigate, useLocation } from "react-router-dom";
 import UserManagement from "./admin/UserManagement.jsx";
 import TopNavbar from "./TopNavbar.jsx";
->>>>>>> 5cfe1c95
 import AboutUs from "./AboutUs.jsx";
 
 function App() {
@@ -30,21 +26,22 @@
 
   return (
     <>
-<<<<<<< HEAD
-      {/*  Non-management paths - show NavBar*/}
-=======
       {/* Non-management routes - show NavBar */}
->>>>>>> 5cfe1c95
       {!isManagementRoute && <NavBar />}
 
       {/* Management routes - show NavPanel layout */}
       {isManagementRoute ? (
         <div className="d-flex vh-100">
           <NavPanel />
-<<<<<<< HEAD
-          <main role="main" className="flex-fill bg-light overflow-auto">
-            <Suspense fallback={<div className="p-4">Loading…</div>}>
-              <Routes>
+          <div className="flex-fill d-flex flex-column">
+            <TopNavbar />
+            <main
+              role="main"
+              className="flex-fill bg-light overflow-auto"
+              style={{ marginTop: "70px" }}
+            >
+              <Suspense fallback={<div className="p-4">Loading…</div>}>
+                              <Routes>
                 <Route path="/dashboard" element={<Outlet />}>
                   <Route path="main" element={<p>Dashboard</p>} />
                   <Route index element={<Navigate to="main" replace />} />
@@ -60,34 +57,9 @@
                   <Route path="*" element={<Navigate to="main" replace />} />
                 </Route>
               </Routes>
-            </Suspense>
-          </main>
-=======
-          <div className="flex-fill d-flex flex-column">
-            <TopNavbar />
-            <main
-              role="main"
-              className="flex-fill bg-light overflow-auto"
-              style={{ marginTop: "70px" }}
-            >
-              <Suspense fallback={<div className="p-4">Loading…</div>}>
-                <Routes>
-                  <Route path="/dashboard" element={<p>Dashboard Main</p>} />
-                  <Route path="/dashboard/bookings" element={<p>Bookings</p>} />
-                  <Route path="/dashboard/resources" element={<p>Resources</p>} />
-                  <Route path="/dashboard/profile" element={<p>Profile</p>} />
-                  <Route path="/dashboard/payments" element={<p>Payments</p>} />
-                  <Route path="/dashboard/blog" element={<p>Blog</p>} />
-                  <Route path="/dashboard/services" element={<p>Services</p>} />
-                  <Route path="/dashboard/about" element={<p>About (management)</p>} />
-                  <Route path="/dashboard/users" element={<UserManagement />} />
-                  <Route path="/dashboard/tickets" element={<p>Tickets</p>} />
-                  <Route path="/dashboard/*" element={<Navigate to="/dashboard" replace />} />
-                </Routes>
               </Suspense>
             </main>
           </div>
->>>>>>> 5cfe1c95
         </div>
       ) : (
         /* Public routes - normal layout */
@@ -100,12 +72,8 @@
           <Route path="*" element={<Navigate to="/home" replace />} />
         </Routes>
       )}
-<<<<<<< HEAD
-      {/*Reusable toast*/}
-=======
 
       {/* Reusable toast */}
->>>>>>> 5cfe1c95
       <ToastContainer
         position="top-right"
         autoClose={5000}
