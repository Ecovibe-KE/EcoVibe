--- conflicted
+++ resolved
@@ -1,9 +1,15 @@
-<<<<<<< HEAD
 import { useState, useEffect } from "react";
 import { Routes, Route, useLocation } from "react-router-dom";
 import { useAnalytics } from "../hooks/useAnalytics";
 import NavBar from "./Navbar.jsx";
 import Playground from "./Playground.jsx";
+import {
+    BrowserRouter as Router,
+    Routes,
+    Route,
+} from "react-router-dom";
+import Contact from "./Contact.jsx";
+import {ToastContainer} from "react-toastify";
 import Footer from "./Footer";
 
 
@@ -27,22 +33,6 @@
 
 function App() {
   const { logEvent } = useAnalytics();
-=======
-import React, {useState, useEffect} from "react";
-import {useAnalytics} from "../hooks/useAnalytics";
-import NavBar from "./Navbar.jsx";
-import Playground from "./Playground.jsx";
-import {
-    BrowserRouter as Router,
-    Routes,
-    Route,
-} from "react-router-dom";
-import Contact from "./Contact.jsx";
-import {ToastContainer} from "react-toastify";
-
-function App() {
-    const {logEvent} = useAnalytics();
->>>>>>> c2d930cb
 
     useEffect(() => {
         logEvent("screen_view", {
@@ -51,28 +41,6 @@
         });
     }, [logEvent]);
 
-<<<<<<< HEAD
-  return (
-    <>
-      <NavBar />
-      <Routes>
-        <Route path="/playground" element={<Playground />} />
-        <Route path="/" element={<LandingPage />} />
-        <Route path="/client" element={<ClientPage />} />
-      </Routes>
-      <FooterWrapper />
-    </>
-  );
-}
-
-// Wrapper to detect current route and set footer type
-function FooterWrapper() {
-  const location = useLocation();
-  const pageType = location.pathname.startsWith("/client") ? "client" : "landing";
-  return <Footer pageType={pageType} />;
-}
-
-=======
     return (
         <>
             <NavBar/>
@@ -103,5 +71,11 @@
     );
 }
 
->>>>>>> c2d930cb
+// Wrapper to detect current route and set footer type
+function FooterWrapper() {
+  const location = useLocation();
+  const pageType = location.pathname.startsWith("/client") ? "client" : "landing";
+  return <Footer pageType={pageType} />;
+}
+
 export default App;