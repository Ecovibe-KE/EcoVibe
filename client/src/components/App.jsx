--- conflicted
+++ resolved
@@ -42,39 +42,5 @@
         </>
     );
 
-<<<<<<< HEAD
-  return (
-    <>
-      <NavBar />
-      <Routes>
-        <Route path="/playground" element={<Playground />} />
-        <Route path="/contact" element={<Contact />} />
-        <Route
-          path="/"
-          element={
-            <div className="container-fluid">
-              <p>Welcome to Ecovibe</p>
-              <p>Something good is coming soon!</p>
-            </div>
-          }
-        />
-      </Routes>
-      {/*Reusable toast*/}
-      <ToastContainer
-        position="top-right"
-        autoClose={5000}
-        hideProgressBar={false}
-        newestOnTop={false}
-        closeOnClick
-        rtl={false}
-        pauseOnFocusLoss
-        draggable
-        pauseOnHover
-      />
-      <Dashboard />
-    </>
-  );
-=======
->>>>>>> 06c21c69
 }
 export default App;