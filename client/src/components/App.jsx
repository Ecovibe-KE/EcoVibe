import Homepage from './Homepage';
import { useEffect } from "react";
import { useAnalytics } from "../hooks/useAnalytics";
import NavBar from "./Navbar.jsx";
import Playground from "./Playground.jsx";
import Contact from "./Contact.jsx";
import { ToastContainer } from "react-toastify";
import { Routes, Route } from "react-router-dom";

function App() {
  const { logEvent } = useAnalytics();

  useEffect(() => {
    logEvent("screen_view", {
      firebase_screen: "Home Page",
      firebase_screen_class: "App",
    });
  }, [logEvent]);
    return (
        <>
            <NavBar/>
            <Routes>
                <Route path="/playground" element={<Playground/>}/>
                <Route path="/contact" element={<Contact/>}/>
                <Route path="/" element={<Homepage/>  }/>


            </Routes>
            {/*Reusable toast*/}
            <ToastContainer
                position="top-right"
                autoClose={5000}
                hideProgressBar={false}
                newestOnTop={false}
                closeOnClick
                rtl={false}
                pauseOnFocusLoss
                draggable
                pauseOnHover
            />
        </>
    );

<<<<<<< HEAD
  return (
    <>
      <NavBar />
      {/*Reusable toast*/}
      <ToastContainer
        position="top-right"
        autoClose={5000}
        hideProgressBar={false}
        newestOnTop={false}
        closeOnClick
        rtl={false}
        pauseOnFocusLoss
        draggable
        pauseOnHover
      />
    </>
  );
=======
>>>>>>> 06c21c69
}
export default App;<|MERGE_RESOLUTION|>--- conflicted
+++ resolved
@@ -6,6 +6,7 @@
 import Contact from "./Contact.jsx";
 import { ToastContainer } from "react-toastify";
 import { Routes, Route } from "react-router-dom";
+import AboutUs from '../pages/AboutUs.jsx';
 
 function App() {
   const { logEvent } = useAnalytics();
@@ -16,35 +17,17 @@
       firebase_screen_class: "App",
     });
   }, [logEvent]);
-    return (
-        <>
-            <NavBar/>
-            <Routes>
-                <Route path="/playground" element={<Playground/>}/>
-                <Route path="/contact" element={<Contact/>}/>
-                <Route path="/" element={<Homepage/>  }/>
 
-
-            </Routes>
-            {/*Reusable toast*/}
-            <ToastContainer
-                position="top-right"
-                autoClose={5000}
-                hideProgressBar={false}
-                newestOnTop={false}
-                closeOnClick
-                rtl={false}
-                pauseOnFocusLoss
-                draggable
-                pauseOnHover
-            />
-        </>
-    );
-
-<<<<<<< HEAD
   return (
     <>
       <NavBar />
+      <Routes>
+        <Route path="/playground" element={<Playground />} />
+        <Route path="/contact" element={<Contact />} />
+        <Route path="/" element={<Homepage />} />
+        <Route path="/about" element={<AboutUs />} />
+      </Routes>
+
       {/*Reusable toast*/}
       <ToastContainer
         position="top-right"
@@ -59,7 +42,5 @@
       />
     </>
   );
-=======
->>>>>>> 06c21c69
 }
 export default App;