--- conflicted
+++ resolved
@@ -6,15 +6,11 @@
 import Playground from "./Playground.jsx";
 import Contact from "./Contact.jsx";
 import { ToastContainer } from "react-toastify";
-<<<<<<< HEAD
-import { Routes, Route } from "react-router-dom";
+import { Routes, Route, Navigate, useLocation } from "react-router-dom";
 import Login from "../pages/Login";
 import Logout from "../pages/Logout";
 import PasswordReset from "../pages/PasswordReset";
-=======
-import { Routes, Route, Navigate, useLocation } from "react-router-dom";
 
->>>>>>> 6cabeaed
 
 function App() {
   const { logEvent } = useAnalytics();
@@ -85,46 +81,6 @@
         </>
     );
 
-<<<<<<< HEAD
-  return (
-    <>
-      <NavBar />
-      <Routes>
-        <Route path="/playground" element={<Playground />} />
-        <Route path="/contact" element={<Contact />} />
-
-       
-        <Route path="/login" element={<Login />} />
-        <Route path="/logout" element={<Logout />} />
-        <Route path="/password-reset" element={<PasswordReset />} />
-
-        <Route
-          path="/"
-          element={
-            <div className="container-fluid">
-              <p>Welcome to Ecovibe</p>
-              <p>Something good is coming soon!</p>
-            </div>
-          }
-        />
-      </Routes>
-
-      {/*Reusable toast*/}
-      <ToastContainer
-        position="top-right"
-        autoClose={5000}
-        hideProgressBar={false}
-        newestOnTop={false}
-        closeOnClick
-        rtl={false}
-        pauseOnFocusLoss
-        draggable
-        pauseOnHover
-      />
-    </>
-  );
-=======
->>>>>>> 6cabeaed
 }
 
 export default App;