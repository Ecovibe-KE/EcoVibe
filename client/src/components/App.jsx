--- conflicted
+++ resolved
@@ -12,16 +12,11 @@
 import VerifyPage from "./Verify.jsx";
 import UserManagement from "./admin/UserManagement.jsx";
 import TopNavbar from "./TopNavbar.jsx";
-<<<<<<< HEAD
 import Footer from "./Footer.jsx";
 
 import "bootstrap-icons/font/bootstrap-icons.css";
 import "bootstrap/dist/js/bootstrap.bundle.min.js";
-=======
-import "bootstrap/dist/js/bootstrap.bundle.min.js"
-import Footer from "./Footer.jsx";
 
->>>>>>> d742251a
 
 // Footer Wrapper to detect page type
 function FooterWrapper() {
@@ -49,26 +44,6 @@
   const { logEvent } = useAnalytics();
   const location = useLocation();
 
-<<<<<<< HEAD
-  // Management routes list
-  const managementRoutes = [
-    "/dashboard",
-    "/bookings",
-    "/resources",
-    "/profile",
-    "/payments",
-    // "/blog",
-    "/services",
-    "/mgmtabout",
-    "/users",
-    "/tickets",
-  ];
-
-  const isManagementRoute = managementRoutes.some((route) =>
-    location.pathname.startsWith(route),
-  );
-=======
->>>>>>> d742251a
 
   useEffect(() => {
     logEvent("screen_view", {
