import { useAuth } from "../context/AuthContext";
import RequireRole from "../wrappers/RequireRole";
import Unauthorized from "../wrappers/Unauthorized";
import { Outlet } from "react-router-dom";
import { useEffect, Suspense, lazy } from "react";
import { Routes, Route, Navigate, useLocation } from "react-router-dom";
import { ToastContainer } from "react-toastify";
import "react-toastify/dist/ReactToastify.css";
import { useAnalytics } from "../hooks/useAnalytics";

// Core layout and components
import NavBar from "./Navbar.jsx";
import TopNavbar from "./TopNavbar.jsx";
import FooterWrapper from "./FooterWrapper.jsx";

// Public pages
import Homepage from "./Homepage.jsx";
import Playground from "./Playground.jsx";
import Contact from "./Contact.jsx";
import AboutUs from "./AboutUs.jsx";
import Blog from "./Blog.jsx";
import BlogPost from "./BlogPost.jsx";
import Terms from "./Terms.jsx";
import VerifyPage from "./Verify.jsx";
import SignUpForm from "./Signup.jsx";
import Login from "./Login.jsx";
<<<<<<< HEAD
import UserManagement from "./admin/UserManagement.jsx";
=======
>>>>>>> 00c0bcbd
import ForgotPassword from "./ForgotPassword.jsx";
import ProfilePage from "./ProfilePage.jsx";
import ResetPassword from "./ResetPassword.jsx";
import Footer from "./Footer.jsx";

// Admin pages
import UserManagement from "./admin/UserManagement.jsx";
import BlogManagementUi from "./admin/BlogManagment.jsx";
import ServiceAdmin from "./admin/ServiceAdmin.jsx";
import Tickets from "./Tickets.jsx";

// Lazy loaded page
const PrivacyPolicy = lazy(() => import("./PrivacyPolicy.jsx"));

// Dashboard wrapper (for protected pages)
function DashboardLayout() {
  return (
    <>
      <TopNavbar />
    </>
  );
}

function App() {
  const location = useLocation();
  const { logEvent } = useAnalytics();

  // Track route changes with analytics
  useEffect(() => {
    logEvent("screen_view", {
      firebase_screen: location.pathname || "/",
      firebase_screen_class: "App",
    });
  }, [logEvent, location.pathname]);

  // Protects routes based on auth + account status
  const PrivateRoute = ({ children }) => {
    const { user, isInactive, isSuspended } = useAuth();

    if (!user) return <Navigate to="/login" replace />;
    if (isInactive) return <Navigate to="/verify" replace />;
    if (isSuspended) return <Navigate to="/unauthorized" replace />;

    return (
      <>
        {children}
        <Outlet />
      </>
    );
  };

  return (
    <>
      <Suspense fallback={<div className="p-4">Loading…</div>}>
        <Routes>
          {/* =======================
              DASHBOARD (Protected)
          ======================= */}
          <Route
            path="/dashboard/*"
            element={
              <PrivateRoute>
                <TopNavbar />
              </PrivateRoute>
            }
          >
            {/* General dashboard pages - any active user */}
            <Route
              index
              element={
                <div className="p-4">
                  <h2>Dashboard Main</h2>
                  <p>Welcome to your dashboard!</p>
                </div>
              }
            />
            <Route
              path="main"
              element={
                <div className="p-4">
                  <h2>Dashboard Main</h2>
                  <p>Welcome to your dashboard!</p>
                </div>
              }
            />
            <Route
              path="bookings"
              element={
                <div className="p-4">
                  <h2>Bookings</h2>
                  <p>Manage your bookings here.</p>
                </div>
              }
            />
            <Route
              path="resources"
              element={
                <div className="p-4">
                  <h2>Resources</h2>
                  <p>Access your resources.</p>
                </div>
              }
            />
            <Route
              path="profile"
              element={
                <div className="p-4">
                  <h2>Profile</h2>
                  <ProfilePage />
                </div>
              }
            />
            <Route
              path="payments"
              element={
                <div className="p-4">
                  <h2>Payments</h2>
                  <p>View payment history.</p>
                </div>
              }
            />

            {/* Role-restricted dashboard pages */}
            <Route
              path="services"
              element={
                <RequireRole allowedRoles={["admin"]}>
                  <ServiceAdmin />
                </RequireRole>
              }
            />
            <Route
              path="users"
              element={
                <RequireRole allowedRoles={["admin", "super_admin"]}>
                  <UserManagement />
                </RequireRole>
              }
            />
            <Route
              path="blog"
              element={
                <RequireRole allowedRoles={["admin", "super_admin"]}>
                  <BlogManagementUi />
                </RequireRole>
              }
            />

            <Route
              path="about"
              element={
                <div className="p-4">
                  <h2>About Management</h2>
                  <p>Update about information.</p>
                </div>
              }
            />
<<<<<<< HEAD
            <Route path="users" element={<UserManagement />} />
            <Route path="tickets" element={<Tickets />} />
=======
            <Route
              path="tickets"
              element={
                <div className="p-4">
                  <h2>Tickets</h2>
                  <p>Manage support tickets.</p>
                </div>
              }
            />
>>>>>>> 00c0bcbd
          </Route>

          {/* =======================
              PUBLIC ROUTES
          ======================= */}
          <Route
            path="/"
            element={
              <>
                <NavBar />
                <Homepage />
              </>
            }
          />
          <Route
            path="/home"
            element={
              <>
                <NavBar />
                <Homepage />
              </>
            }
          />
          <Route
            path="/signup"
            element={
              <>
                <NavBar />
                <SignUpForm />
              </>
            }
          />
          <Route
            path="/playground"
            element={
              <>
                <NavBar />
                <Playground />
              </>
            }
          />
          <Route
            path="/contact"
            element={
              <>
                <NavBar />
                <Contact />
              </>
            }
          />
          <Route
            path="/about"
            element={
              <>
                <NavBar />
                <AboutUs />
              </>
            }
          />
          <Route
            path="/verify"
            element={
              <>
                <NavBar />
                <VerifyPage />
              </>
            }
          />
          <Route
            path="/blog"
            element={
              <>
                <NavBar />
                <Blog />
              </>
            }
          />
          <Route
            path="/blog/:id"
            element={
              <>
                <NavBar />
                <BlogPost />
              </>
            }
          />
          <Route
            path="/privacy"
            element={
              <>
                <NavBar />
                <PrivacyPolicy />
              </>
            }
          />
          <Route
            path="/privacy-policy"
            element={
              <>
                <NavBar />
                <PrivacyPolicy />
              </>
            }
          />
          <Route
            path="/terms"
            element={
              <>
                <NavBar />
                <Terms />
              </>
            }
          />
          <Route
            path="/login"
            element={
              <>
                <NavBar />
                <Login />
              </>
            }
          />
          <Route
            path="/forgot-password"
            element={
              <>
                <NavBar />
                <ForgotPassword />
              </>
            }
          />
          <Route
            path="/reset-password"
            element={
              <>
                <NavBar />
                <ResetPassword />
              </>
            }
          />
          {/* Unauthorized page */}
          <Route path="/unauthorized" element={<Unauthorized />} />

          {/* Fallback for unknown routes */}
          <Route path="*" element={<Navigate to="/" replace />} />
        </Routes>
      </Suspense>

      {/* Shared footer for public pages */}
      <FooterWrapper />

      {/* Global toast notifications */}
      <ToastContainer
        position="top-right"
        autoClose={5000}
        hideProgressBar={false}
        newestOnTop={false}
        closeOnClick
        rtl={false}
        pauseOnFocusLoss
        draggable
        pauseOnHover
      />
    </>
  );
}

export default App;<|MERGE_RESOLUTION|>--- conflicted
+++ resolved
@@ -24,10 +24,6 @@
 import VerifyPage from "./Verify.jsx";
 import SignUpForm from "./Signup.jsx";
 import Login from "./Login.jsx";
-<<<<<<< HEAD
-import UserManagement from "./admin/UserManagement.jsx";
-=======
->>>>>>> 00c0bcbd
 import ForgotPassword from "./ForgotPassword.jsx";
 import ProfilePage from "./ProfilePage.jsx";
 import ResetPassword from "./ResetPassword.jsx";
@@ -185,20 +181,8 @@
                 </div>
               }
             />
-<<<<<<< HEAD
             <Route path="users" element={<UserManagement />} />
             <Route path="tickets" element={<Tickets />} />
-=======
-            <Route
-              path="tickets"
-              element={
-                <div className="p-4">
-                  <h2>Tickets</h2>
-                  <p>Manage support tickets.</p>
-                </div>
-              }
-            />
->>>>>>> 00c0bcbd
           </Route>
 
           {/* =======================
