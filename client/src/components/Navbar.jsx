<<<<<<< HEAD
import Button from 'react-bootstrap/Button';
import Container from 'react-bootstrap/Container';
import Nav from 'react-bootstrap/Nav';
import Navbar from 'react-bootstrap/Navbar';
import Offcanvas from 'react-bootstrap/Offcanvas';
// import { Image } from 'react-bootstrap';
import { NavLink } from 'react-router-dom';

function NavBar() {
    const size = "lg"
    return (
        <>
            {
                <Navbar expand={size} className="mx-5 ">
                    <Container fluid>
                        <Navbar.Brand as={NavLink} to="/home"><img src="/EcovibeLogo.png" alt="EcoVibe Logo" width="250" height="70" className="d-inline-block" />
                            {/* <Image src="/EcovibeLogo.png" alt="EcoVibe Logo" fluid style={{ height: "70px", maxWidth: "160px" }} /> */}
                        </Navbar.Brand>
                        <Navbar.Toggle aria-controls={`offcanvasNavbar-expand-${size}`} />
                        <Navbar.Offcanvas
                            id={`offcanvasNavbar-expand-${size}`}
                            aria-labelledby={`offcanvasNavbarLabel-expand-${size}`}
                            placement="end"
                        >
                            <Offcanvas.Header closeButton>
                            </Offcanvas.Header>
                            <Offcanvas.Body>
                                <Nav className="justify-content-end flex-grow-1 pe-3">
                                    <Nav.Link as={NavLink} to="/home" className="mx-3 fw-bold nav-link">Home</Nav.Link>
                                    <Nav.Link as={NavLink} to="/about" className="mx-3 fw-bold nav-link">About</Nav.Link>
                                    <Nav.Link as={NavLink} to="/services" className="mx-3 fw-bold nav-link">Services</Nav.Link>
                                    <Nav.Link as={NavLink} to="/blog" className="mx-3 fw-bold nav-link">Blog</Nav.Link>
                                    <Nav.Link as={NavLink} to="/contact" className="mx-3 fw-bold nav-link">Contact</Nav.Link>
                                </Nav>
                                <Button as={NavLink} to="/signup" className='my-1 text-white my-custom-button'>Get Started</Button>
                            </Offcanvas.Body>
                        </Navbar.Offcanvas>
                    </Container>
                </Navbar>
            }
        </>
    );
=======
import Button from "react-bootstrap/Button";
import Container from "react-bootstrap/Container";
import Nav from "react-bootstrap/Nav";
import Navbar from "react-bootstrap/Navbar";
import Offcanvas from "react-bootstrap/Offcanvas";
import { NavLink } from "react-router-dom";

function NavBar() {
  const size = "lg";
  return (
    <>
      {
        <Navbar expand={size} className="mx-5 mb-3">
          <Container fluid>
            <Navbar.Brand as={NavLink} to="/home">
              <img
                src="/EcovibeLogo.png"
                alt="EcoVibe Logo"
                width="250"
                height="70"
                className="d-inline-block"
              />
            </Navbar.Brand>
            <Navbar.Toggle aria-controls={`offcanvasNavbar-expand-${size}`} />
            <Navbar.Offcanvas
              id={`offcanvasNavbar-expand-${size}`}
              aria-labelledby={`offcanvasNavbarLabel-expand-${size}`}
              placement="end"
            >
              <Offcanvas.Header closeButton></Offcanvas.Header>
              <Offcanvas.Body>
                <Nav className="justify-content-end flex-grow-1 pe-3">
                  <Nav.Link
                    as={NavLink}
                    to="/home"
                    className="mx-3 fw-bold nav-link"
                  >
                    Home
                  </Nav.Link>
                  <Nav.Link
                    as={NavLink}
                    to="/about"
                    className="mx-3 fw-bold nav-link"
                  >
                    About
                  </Nav.Link>
                  <Nav.Link
                    as={NavLink}
                    to="/services"
                    className="mx-3 fw-bold nav-link"
                  >
                    Services
                  </Nav.Link>
                  <Nav.Link
                    as={NavLink}
                    to="/blog"
                    className="mx-3 fw-bold nav-link"
                  >
                    Blog
                  </Nav.Link>
                  <Nav.Link
                    as={NavLink}
                    to="/contact"
                    className="mx-3 fw-bold nav-link"
                  >
                    Contact
                  </Nav.Link>
                </Nav>
                <Button
                  as={NavLink}
                  to="/signup"
                  className="my-1 text-white my-custom-button"
                >
                  Get Started
                </Button>
              </Offcanvas.Body>
            </Navbar.Offcanvas>
          </Container>
        </Navbar>
      }
    </>
  );
>>>>>>> 9d97b9b0
}

export default NavBar;<|MERGE_RESOLUTION|>--- conflicted
+++ resolved
@@ -1,69 +1,19 @@
-<<<<<<< HEAD
 import Button from 'react-bootstrap/Button';
 import Container from 'react-bootstrap/Container';
 import Nav from 'react-bootstrap/Nav';
 import Navbar from 'react-bootstrap/Navbar';
 import Offcanvas from 'react-bootstrap/Offcanvas';
-// import { Image } from 'react-bootstrap';
 import { NavLink } from 'react-router-dom';
 
 function NavBar() {
-    const size = "lg"
-    return (
-        <>
-            {
-                <Navbar expand={size} className="mx-5 ">
-                    <Container fluid>
-                        <Navbar.Brand as={NavLink} to="/home"><img src="/EcovibeLogo.png" alt="EcoVibe Logo" width="250" height="70" className="d-inline-block" />
-                            {/* <Image src="/EcovibeLogo.png" alt="EcoVibe Logo" fluid style={{ height: "70px", maxWidth: "160px" }} /> */}
-                        </Navbar.Brand>
-                        <Navbar.Toggle aria-controls={`offcanvasNavbar-expand-${size}`} />
-                        <Navbar.Offcanvas
-                            id={`offcanvasNavbar-expand-${size}`}
-                            aria-labelledby={`offcanvasNavbarLabel-expand-${size}`}
-                            placement="end"
-                        >
-                            <Offcanvas.Header closeButton>
-                            </Offcanvas.Header>
-                            <Offcanvas.Body>
-                                <Nav className="justify-content-end flex-grow-1 pe-3">
-                                    <Nav.Link as={NavLink} to="/home" className="mx-3 fw-bold nav-link">Home</Nav.Link>
-                                    <Nav.Link as={NavLink} to="/about" className="mx-3 fw-bold nav-link">About</Nav.Link>
-                                    <Nav.Link as={NavLink} to="/services" className="mx-3 fw-bold nav-link">Services</Nav.Link>
-                                    <Nav.Link as={NavLink} to="/blog" className="mx-3 fw-bold nav-link">Blog</Nav.Link>
-                                    <Nav.Link as={NavLink} to="/contact" className="mx-3 fw-bold nav-link">Contact</Nav.Link>
-                                </Nav>
-                                <Button as={NavLink} to="/signup" className='my-1 text-white my-custom-button'>Get Started</Button>
-                            </Offcanvas.Body>
-                        </Navbar.Offcanvas>
-                    </Container>
-                </Navbar>
-            }
-        </>
-    );
-=======
-import Button from "react-bootstrap/Button";
-import Container from "react-bootstrap/Container";
-import Nav from "react-bootstrap/Nav";
-import Navbar from "react-bootstrap/Navbar";
-import Offcanvas from "react-bootstrap/Offcanvas";
-import { NavLink } from "react-router-dom";
-
-function NavBar() {
-  const size = "lg";
+  const size = "lg"
   return (
     <>
       {
-        <Navbar expand={size} className="mx-5 mb-3">
-          <Container fluid>
+        <Navbar expand={size} className="mx-0 mx-md-5">
+          <Container fluid className="d-flex justify-content-between align-items-center flex-nowrap">
             <Navbar.Brand as={NavLink} to="/home">
-              <img
-                src="/EcovibeLogo.png"
-                alt="EcoVibe Logo"
-                width="250"
-                height="70"
-                className="d-inline-block"
-              />
+              <img src="/EcovibeLogo.png" alt="EcoVibe Logo" className="d-inline-block img-fluid" style={{ maxWidth: "250px", height: "auto" }} />
             </Navbar.Brand>
             <Navbar.Toggle aria-controls={`offcanvasNavbar-expand-${size}`} />
             <Navbar.Offcanvas
@@ -71,52 +21,17 @@
               aria-labelledby={`offcanvasNavbarLabel-expand-${size}`}
               placement="end"
             >
-              <Offcanvas.Header closeButton></Offcanvas.Header>
+              <Offcanvas.Header closeButton>
+              </Offcanvas.Header>
               <Offcanvas.Body>
                 <Nav className="justify-content-end flex-grow-1 pe-3">
-                  <Nav.Link
-                    as={NavLink}
-                    to="/home"
-                    className="mx-3 fw-bold nav-link"
-                  >
-                    Home
-                  </Nav.Link>
-                  <Nav.Link
-                    as={NavLink}
-                    to="/about"
-                    className="mx-3 fw-bold nav-link"
-                  >
-                    About
-                  </Nav.Link>
-                  <Nav.Link
-                    as={NavLink}
-                    to="/services"
-                    className="mx-3 fw-bold nav-link"
-                  >
-                    Services
-                  </Nav.Link>
-                  <Nav.Link
-                    as={NavLink}
-                    to="/blog"
-                    className="mx-3 fw-bold nav-link"
-                  >
-                    Blog
-                  </Nav.Link>
-                  <Nav.Link
-                    as={NavLink}
-                    to="/contact"
-                    className="mx-3 fw-bold nav-link"
-                  >
-                    Contact
-                  </Nav.Link>
+                  <Nav.Link as={NavLink} to="/home" className="mx-3 fw-bold nav-link">Home</Nav.Link>
+                  <Nav.Link as={NavLink} to="/about" className="mx-3 fw-bold nav-link">About</Nav.Link>
+                  <Nav.Link as={NavLink} to="/services" className="mx-3 fw-bold nav-link">Services</Nav.Link>
+                  <Nav.Link as={NavLink} to="/blog" className="mx-3 fw-bold nav-link">Blog</Nav.Link>
+                  <Nav.Link as={NavLink} to="/contact" className="mx-3 fw-bold nav-link">Contact</Nav.Link>
                 </Nav>
-                <Button
-                  as={NavLink}
-                  to="/signup"
-                  className="my-1 text-white my-custom-button"
-                >
-                  Get Started
-                </Button>
+                <Button as={NavLink} to="/signup" className='my-1 text-white my-custom-button'>Get Started</Button>
               </Offcanvas.Body>
             </Navbar.Offcanvas>
           </Container>
@@ -124,7 +39,6 @@
       }
     </>
   );
->>>>>>> 9d97b9b0
 }
 
 export default NavBar;