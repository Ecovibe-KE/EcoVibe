--- conflicted
+++ resolved
@@ -32,17 +32,13 @@
   me: "/me",
   changePassword: "/change-password",
 
-  // Add more endpoints as needed here
-<<<<<<< HEAD
-  // Tickets
+  // services
+  services: "/services",
+
+   // Tickets
   tickets: "/tickets",
   ticketById: (id) => `/tickets/${id}`,
   ticketMessages: (id) => `/tickets/${id}/messages`,
   ticketStats: "/tickets/stats",
-=======
 
-  // services
-  services: "/services",
-
->>>>>>> a8230bcd
 };