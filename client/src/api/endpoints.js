export const ENDPOINTS = {
  // Ping
  ping: "/ping",

  // Auth
  register: "/register",
  login: "/login",
  logout: "/logout",
  forgotPassword: "/forgot-password",
  resetPassword: "/reset-password",

  // Contact
  contact: "/contact",

  // Verify
  verify: "/verify",
  resendVerification: "/resend-verification",

  // Blog
  blogs: "/blogs",
  blogById: (id) => `/blogs/${id}`,
  adminBlogs: "/admin/blogs",

  // Users
  users: "/users",
  userManagement: "/user-management",

  // Newsletter
  newsletter_subscribers: "/newsletter-subscribers",

  // Profile
  me: "/me",
  changePassword: "/change-password",

<<<<<<< HEAD
  // services
  services: "/services",

   // Tickets
  tickets: "/tickets",
  ticketById: (id) => `/tickets/${id}`,
  ticketMessages: (id) => `/tickets/${id}/messages`,
  ticketStats: "/tickets/stats",

=======
  // Payments & Invoices
  allPayments: "/invoices",
  myPayments: "/clientInvoices",
  mpesaStkPush: "/mpesa/stk-push",
  cancelTransaction: "/transaction/cancel",
  paymentStatus: "/payments/status",
  transactionHistory: "/payments/transactions",
  verifyPayment: "/payments/verify",
  invoicePDF: "/invoices/pdf",

  // New endpoints for invoice management
  payments: "/payments",

  // Services
  services: "/services",

  // Add more endpoints as needed here
>>>>>>> 82c3bfcd
};<|MERGE_RESOLUTION|>--- conflicted
+++ resolved
@@ -32,9 +32,6 @@
   me: "/me",
   changePassword: "/change-password",
 
-<<<<<<< HEAD
-  // services
-  services: "/services",
 
    // Tickets
   tickets: "/tickets",
@@ -42,7 +39,7 @@
   ticketMessages: (id) => `/tickets/${id}/messages`,
   ticketStats: "/tickets/stats",
 
-=======
+
   // Payments & Invoices
   allPayments: "/invoices",
   myPayments: "/clientInvoices",
@@ -60,5 +57,4 @@
   services: "/services",
 
   // Add more endpoints as needed here
->>>>>>> 82c3bfcd
-};+};
