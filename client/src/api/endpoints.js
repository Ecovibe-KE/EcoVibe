--- conflicted
+++ resolved
@@ -32,15 +32,11 @@
   me: "/me",
   changePassword: "/change-password",
 
-<<<<<<< HEAD
   // Bookings
   bookings: "/bookings",
   bookingById: (id) => `/bookings/${id}`,
 
   // Add more endpoints as needed here
-
-  // services
-=======
   // Tickets
   tickets: "/tickets",
   ticketById: (id) => `/tickets/${id}`,
@@ -61,7 +57,6 @@
   payments: "/payments",
 
   // Services
->>>>>>> b03f5902
   services: "/services",
 
   // Add more endpoints as needed here
