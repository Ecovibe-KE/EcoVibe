--- conflicted
+++ resolved
@@ -8,17 +8,16 @@
   //verify
   verify: "/verify",
 
-<<<<<<< HEAD
   //Login
   login: "/login",
 
   //forgot-password
-  forgotPassword: "/forgot-password"
+  forgotPassword: "/forgot-password",
 
-=======
+
   // users
   users: "/users",
   userManagement: "/user-management",
->>>>>>> d1a58a0c
+
   // Add more endpoints as needed here
 };