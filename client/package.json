{
  "name": "client",
  "private": true,
  "version": "0.0.0",
  "type": "module",
  "scripts": {
    "dev": "vite",
    "build": "vite build",
    "lint": "eslint .",
    "preview": "vite preview",
    "test": "vitest run",
    "coverage": "vitest run --coverage"
  },
  "dependencies": {
    "@emotion/styled": "^11.14.1",
    "@googlemaps/react-wrapper": "^1.2.0",
    "@mui/icons-material": "^7.3.2",
    "axios": "^1.12.2",
    "bootstrap": "^5.3.8",
    "bootstrap-icons": "^1.13.1",
    "firebase": "^12.2.1",
    "react": "^19.1.1",
    "react-bootstrap": "^2.10.10",
    "react-dom": "^19.1.1",
    "react-google-recaptcha": "^3.1.0",
<<<<<<< HEAD
    "react-phone-input-2": "^2.15.1",
=======
    "react-icons": "^5.5.0",
>>>>>>> 223d4a4a
    "react-router-dom": "^7.9.1",
    "react-toastify": "^11.0.5",
    "toastify": "^2.0.1"
  },
  "devDependencies": {
    "@babel/core": "^7.28.4",
    "@babel/preset-env": "^7.28.3",
    "@babel/preset-react": "^7.27.1",
    "@eslint/js": "^9.33.0",
    "@testing-library/jest-dom": "^6.4.8",
    "@testing-library/react": "^16.3.0",
    "@testing-library/user-event": "^14.6.1",
    "@types/react": "^19.1.10",
    "@types/react-dom": "^19.1.7",
    "@vitejs/plugin-react": "^5.0.0",
    "@vitest/coverage-istanbul": "^3.2.4",
    "@vitest/ui": "^3.2.4",
    "eslint": "^9.33.0",
    "eslint-plugin-react": "^7.37.5",
    "eslint-plugin-react-hooks": "^5.2.0",
    "eslint-plugin-react-refresh": "^0.4.20",
    "globals": "^16.3.0",
    "jest-environment-jsdom": "^30.1.2",
    "jsdom": "^24.0.0",
    "msw": "^2.11.3",
    "typescript-eslint": "^8.44.0",
    "vite": "^7.1.2",
    "vitest": "^3.2.4"
  }
}<|MERGE_RESOLUTION|>--- conflicted
+++ resolved
@@ -23,11 +23,8 @@
     "react-bootstrap": "^2.10.10",
     "react-dom": "^19.1.1",
     "react-google-recaptcha": "^3.1.0",
-<<<<<<< HEAD
+    "react-icons": "^5.5.0",
     "react-phone-input-2": "^2.15.1",
-=======
-    "react-icons": "^5.5.0",
->>>>>>> 223d4a4a
     "react-router-dom": "^7.9.1",
     "react-toastify": "^11.0.5",
     "toastify": "^2.0.1"
