{
  "name": "client",
  "private": true,
  "version": "0.0.0",
  "type": "module",
  "scripts": {
    "dev": "vite",
    "build": "vite build",
    "lint": "eslint .",
    "preview": "vite preview",
    "test": "vitest",
    "coverage": "vitest run --coverage"
  },
  "dependencies": {
<<<<<<< HEAD
=======
    "@emotion/styled": "^11.14.1",
    "@mui/icons-material": "^7.3.2",
>>>>>>> a36329f7
    "bootstrap": "^5.3.8",
    "firebase": "^12.2.1",
    "react": "^19.1.1",
    "react-bootstrap": "^2.10.10",
<<<<<<< HEAD
    "react-dom": "^19.1.1"
=======
    "react-dom": "^19.1.1",
    "react-router-dom": "^7.9.1"
>>>>>>> a36329f7
  },
  "devDependencies": {
    "@babel/core": "^7.28.4",
    "@babel/preset-env": "^7.28.3",
    "@babel/preset-react": "^7.27.1",
    "@eslint/js": "^9.33.0",
    "@testing-library/jest-dom": "^6.4.8",
    "@testing-library/react": "^16.3.0",
    "@types/react": "^19.1.10",
    "@types/react-dom": "^19.1.7",
    "@vitejs/plugin-react": "^5.0.0",
    "@vitest/coverage-istanbul": "^3.2.4",
    "@vitest/ui": "^3.2.4",
    "eslint": "^9.33.0",
    "eslint-plugin-react": "^7.37.5",
    "eslint-plugin-react-hooks": "^5.2.0",
    "eslint-plugin-react-refresh": "^0.4.20",
    "globals": "^16.3.0",
    "jsdom": "^24.0.0",
<<<<<<< HEAD
=======
    "typescript-eslint": "^8.44.0",
>>>>>>> a36329f7
    "vite": "^7.1.2",
    "vitest": "^3.2.4"
  }
}<|MERGE_RESOLUTION|>--- conflicted
+++ resolved
@@ -12,21 +12,12 @@
     "coverage": "vitest run --coverage"
   },
   "dependencies": {
-<<<<<<< HEAD
-=======
     "@emotion/styled": "^11.14.1",
     "@mui/icons-material": "^7.3.2",
->>>>>>> a36329f7
     "bootstrap": "^5.3.8",
     "firebase": "^12.2.1",
     "react": "^19.1.1",
-    "react-bootstrap": "^2.10.10",
-<<<<<<< HEAD
     "react-dom": "^19.1.1"
-=======
-    "react-dom": "^19.1.1",
-    "react-router-dom": "^7.9.1"
->>>>>>> a36329f7
   },
   "devDependencies": {
     "@babel/core": "^7.28.4",
@@ -46,10 +37,7 @@
     "eslint-plugin-react-refresh": "^0.4.20",
     "globals": "^16.3.0",
     "jsdom": "^24.0.0",
-<<<<<<< HEAD
-=======
     "typescript-eslint": "^8.44.0",
->>>>>>> a36329f7
     "vite": "^7.1.2",
     "vitest": "^3.2.4"
   }
