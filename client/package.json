--- conflicted
+++ resolved
@@ -12,21 +12,14 @@
     "coverage": "vitest run --coverage"
   },
   "dependencies": {
-<<<<<<< HEAD
-=======
     "@emotion/styled": "^11.14.1",
     "@mui/icons-material": "^7.3.2",
->>>>>>> fdd0eabd
     "bootstrap": "^5.3.8",
     "firebase": "^12.2.1",
     "react": "^19.1.1",
     "react-bootstrap": "^2.10.10",
-<<<<<<< HEAD
     "react-dom": "^19.1.1",
     "react-router-dom": "^7.9.1"
-=======
-    "react-dom": "^19.1.1"
->>>>>>> fdd0eabd
   },
   "devDependencies": {
     "@babel/core": "^7.28.4",
